{
  "name": "can-stache-bindings",
  "version": "3.4.5",
  "description": "Default binding syntaxes for can-stache",
  "homepage": "http://canjs.com",
  "author": {
    "name": "Bitovi",
    "email": "contact@bitovi.com",
    "url": "http://bitovi.com"
  },
  "scripts": {
    "preversion": "npm test && npm run build",
    "version": "git commit -am \"Update dist for release\" && git checkout -b release && git add -f dist/",
    "postversion": "git push --tags && git checkout master && git branch -D release && git push",
    "testee": "testee test/test.html --browsers firefox",
    "test": "npm run jshint && npm run testee",
    "jshint": "jshint test/ ./*.js --config",
    "release:pre": "npm version prerelease && npm publish --tag=pre",
    "release:patch": "npm version patch && npm publish",
    "release:minor": "npm version minor && npm publish",
    "release:major": "npm version major && npm publish",
    "build": "node build.js",
    "document": "bit-docs"
  },
  "main": "can-stache-bindings",
  "keywords": [
    "canjs",
    "donejs"
  ],
  "steal": {
    "main": "can-stache-bindings"
  },
  "dependencies": {
    "can-cid": "^1.0.3",
    "can-compute": "^3.3.1",
    "can-event": "^3.5.0",
    "can-event-dom-enter": "^1.0.0",
    "can-event-dom-radiochange": "^1.0.0",
<<<<<<< HEAD
    "can-observation": "^3.3.0",
    "can-reflect": "^1.2.1",
    "can-simple-map": "^3.3.0",
    "can-stache": "^3.2.0",
=======
    "can-observation": "^3.3.1",
    "can-reflect": "^1.2.1",
    "can-simple-map": "^3.3.0-pre.2",
    "can-stache": "^3.3.0",
>>>>>>> 35454225
    "can-symbol": "^1.0.0",
    "can-types": "^1.1.0",
    "can-util": "^3.9.0",
    "can-view-callbacks": "^3.2.0",
    "can-view-live": "^3.2.0",
    "can-view-model": "^3.4.0",
    "can-view-scope": "^3.3.0",
    "can-stache-key": "^0.0.2"
  },
  "devDependencies": {
    "bit-docs": "0.0.7",
    "can-define": "^1.3.0",
    "can-list": "^3.2.0",
    "can-map": "^3.3.1",
    "can-vdom": "^3.1.0",
    "can-view-nodelist": "^3.1.0",
    "jshint": "^2.9.1",
    "steal": "^1.2.9",
    "steal-qunit": "^1.0.1",
    "steal-tools": "^1.1.2",
    "testee": "^0.7.0"
  }
}<|MERGE_RESOLUTION|>--- conflicted
+++ resolved
@@ -36,17 +36,10 @@
     "can-event": "^3.5.0",
     "can-event-dom-enter": "^1.0.0",
     "can-event-dom-radiochange": "^1.0.0",
-<<<<<<< HEAD
-    "can-observation": "^3.3.0",
+    "can-observation": "^3.3.1",
     "can-reflect": "^1.2.1",
     "can-simple-map": "^3.3.0",
-    "can-stache": "^3.2.0",
-=======
-    "can-observation": "^3.3.1",
-    "can-reflect": "^1.2.1",
-    "can-simple-map": "^3.3.0-pre.2",
     "can-stache": "^3.3.0",
->>>>>>> 35454225
     "can-symbol": "^1.0.0",
     "can-types": "^1.1.0",
     "can-util": "^3.9.0",
