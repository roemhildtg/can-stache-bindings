{
  "name": "can-stache-bindings",
  "version": "3.0.0-pre.17",
  "description": "Default binding syntaxes for can-stache",
  "homepage": "http://canjs.com",
  "author": {
    "name": "Bitovi",
    "email": "contact@bitovi.com",
    "url": "http://bitovi.com"
  },
  "scripts": {
    "preversion": "npm test && npm run build",
    "version": "git commit -am \"Update dist for release\" && git checkout -b release && git add -f dist/",
    "postversion": "git push --tags && git checkout master && git branch -D release && git push",
    "testee": "testee test/test.html --browsers firefox",
    "test": "npm run jshint && npm run testee",
    "jshint": "jshint ./*.js --config",
    "release:pre": "npm version prerelease && npm publish",
    "release:patch": "npm version patch && npm publish",
    "release:minor": "npm version minor && npm publish",
    "release:major": "npm version major && npm publish",
    "build": "node build.js",
    "document": "bit-docs",
    "develop": "done-serve --static --develop --port 8080"
  },
  "main": "dist/cjs/can-stache-bindings",
  "browser": {
    "transform": [
      "cssify"
    ]
  },
  "browserify": {
    "transform": [
      "cssify"
    ]
  },
  "keywords": [
    "canjs",
    "donejs"
  ],
  "system": {
    "main": "can-stache-bindings",
    "configDependencies": [
      "live-reload"
    ],
    "npmIgnore": [
      "documentjs",
      "testee",
      "generator-donejs",
      "donejs-cli",
      "steal-tools"
    ],
    "npmAlgorithm": "flat"
  },
  "dependencies": {
    "can-compute": "^3.0.0-pre.11",
    "can-event": "^3.0.0-pre.2",
    "can-observation": "^3.0.0-pre.8",
    "can-util": "^3.0.0-pre.34",
    "can-view-callbacks": "^3.0.0-pre.4",
    "can-view-live": "^3.0.0-pre.1",
    "can-view-model": "^3.0.0-pre.3",
    "can-view-scope": "^3.0.0-pre.7",
    "can-stache": "^3.0.0-pre.15"
  },
  "devDependencies": {
<<<<<<< HEAD
    "can-define": "^0.7.21",
=======
    "can-define": "^0.7.19",
>>>>>>> f4ec5017
    "can-list": "^3.0.0-pre.1",
    "can-map": "^3.0.0-pre.2",
    "can-view-nodelist": "^3.0.0-pre.2 ",
    "cssify": "^1.0.2",
    "bit-docs": "0.0.7",
    "done-serve": "^0.2.0",
    "donejs-cli": "^0.9.5",
    "generator-donejs": "^0.9.0",
    "jshint": "^2.9.1",
    "steal": "^0.16.0",
    "steal-qunit": "^0.1.1",
    "steal-tools": "^0.16.0",
    "testee": "^0.2.4"
  },
  "bit-docs": {
    "dependencies": {
      "bit-docs-glob-finder": "^0.0.5",
      "bit-docs-dev": "^0.0.3",
      "bit-docs-js": "^0.0.3",
      "bit-docs-generate-readme": "^0.0.8"
    },
    "glob": {
      "pattern": "**/*.{js,md}",
      "ignore": "node_modules/**/*"
    },
    "readme": {
      "apis": "./docs/apis.json"
    },
    "parent": "can-view-live"
  }
}<|MERGE_RESOLUTION|>--- conflicted
+++ resolved
@@ -64,11 +64,7 @@
     "can-stache": "^3.0.0-pre.15"
   },
   "devDependencies": {
-<<<<<<< HEAD
     "can-define": "^0.7.21",
-=======
-    "can-define": "^0.7.19",
->>>>>>> f4ec5017
     "can-list": "^3.0.0-pre.1",
     "can-map": "^3.0.0-pre.2",
     "can-view-nodelist": "^3.0.0-pre.2 ",
