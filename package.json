--- conflicted
+++ resolved
@@ -1,12 +1,8 @@
 {
   "name": "can-stache-bindings",
-<<<<<<< HEAD
   "version": "4.0.0-pre.10",
-=======
-  "version": "3.11.1",
->>>>>>> c898d015
   "description": "Default binding syntaxes for can-stache",
-  "homepage": "http://canjs.com",
+  "homepage": "https://canjs.com/doc/can-stache-bindings.html",
   "author": {
     "name": "Bitovi",
     "email": "contact@bitovi.com",
@@ -38,7 +34,6 @@
     "can-event-dom-enter": "^1.0.2",
     "can-event-dom-radiochange": "^1.0.2",
     "can-globals": "^0.2.2",
-<<<<<<< HEAD
     "can-observation": "^4.0.0-pre.0",
     "can-queues": "<2.0.0",
     "can-reflect": "^1.6.0",
@@ -46,18 +41,8 @@
     "can-simple-observable": "^2.0.0-pre.7",
     "can-stache": "^4.0.0-pre.1",
     "can-stache-key": "^1.0.0-pre.9",
-=======
-    "can-log": "^0.1.0",
-    "can-observation": "^3.3.1",
-    "can-reflect": "^1.2.1",
-    "can-simple-map": "^3.3.0",
-    "can-simple-observable": "^1.0.0",
-    "can-stache": "^3.7.1",
-    "can-stache-key": "0.1.0",
->>>>>>> c898d015
     "can-symbol": "^1.0.0",
     "can-util": "^3.9.0",
-<<<<<<< HEAD
     "can-view-callbacks": "^4.0.0-pre.1",
     "can-view-live": "^4.0.0-pre.6",
     "can-view-model": "^4.0.0-pre.1",
@@ -65,19 +50,6 @@
   },
   "devDependencies": {
     "can-define": "^2.0.0-pre.1",
-=======
-    "can-view-callbacks": "^3.2.0",
-    "can-view-live": "^3.2.0",
-    "can-view-model": "^3.4.0",
-    "can-view-scope": "^3.5.4"
-  },
-  "devDependencies": {
-    "bit-docs": "0.0.7",
-    "can-define": "^1.3.0",
-    "can-list": "^3.2.0",
-    "can-map": "^3.3.1",
-    "can-test-helpers": "^1.1.0",
->>>>>>> c898d015
     "can-vdom": "^3.1.0",
     "can-view-nodelist": "^3.1.0",
     "can-queues": "<2.0.0",
