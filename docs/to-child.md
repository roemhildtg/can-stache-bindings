--- conflicted
+++ resolved
@@ -1,39 +1,31 @@
 @function can-stache-bindings.toChild {to-child}
 @parent can-stache-bindings.syntaxes 1
 
-<<<<<<< HEAD
-@description One-way bind a value in the parent scope to the [can-component::ViewModel ViewModel].
-
-@signature `{child-prop}="key"`
-
-  Imports [can-stache.key] in the [can-view-scope scope] to `childProp` in [can-component::ViewModel ViewModel]. It also updates `childProp` with the value of `key` when `key` changes.
-=======
-@description One-way bind a value in the parent scope to the [can-component.prototype.view-model viewModel].
+@description One-way bind a value in the parent scope to the [can-component.prototype.ViewModel ViewModel].
 
 @signature `{child-prop}="key"`
 
   Imports [can-stache.key] in the [can-view-scope scope] to `childProp` in [can-component.prototype.view-model viewModel]. It also updates `childProp` with the value of `key` when `key` changes.
->>>>>>> b8bcabb4
 
   ```
   <my-component {some-prop}="value"/>
   ```
 
-  @param {String} child-prop The name of the property to set in the 
+  @param {String} child-prop The name of the property to set in the
   component’s viewmodel.
 
-  @param {can-stache/expressions/literal|can-stache/expressions/key-lookup|can-stache/expressions/call|can-stache/expressions/helper} key An expression whose resulting value is used to set as `childProp`. 
+  @param {can-stache/expressions/literal|can-stache/expressions/key-lookup|can-stache/expressions/call|can-stache/expressions/helper} key An expression whose resulting value is used to set as `childProp`.
 
 @signature `{$child-prop}="key"`
 
-  Imports [can-stache.key] in the [can-view-scope scope] to `childProp` property or attribute on the element. 
+  Imports [can-stache.key] in the [can-view-scope scope] to `childProp` property or attribute on the element.
 
   ```
   <input {$value}="name"/>
   ```
 
   This signature works, but the following should be used instead:
-  
+
   ```
   <input value="{{name}}"/>
   ```
