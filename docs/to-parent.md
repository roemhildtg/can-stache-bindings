@function can-stache-bindings.toParent {^to-parent}
@parent can-stache-bindings.syntaxes 2

<<<<<<< HEAD
@description One-way bind a value in the current [can-component::ViewModel ViewModel] to the parent scope.

@signature `{^child-prop}="key"`

Exports `childProp` in the [can-component::ViewModel ViewModel] to [can-stache.key] in the parent [can-view-scope scope]. It also updates
=======
@description One-way bind a value in the current [can-component.prototype.view-model viewModel] to the parent scope.

@signature `{^child-prop}="key"`

Exports `childProp` in the [can-component.prototype.view-model viewModel] to [can-stache.key] in the parent [can-view-scope scope]. It also updates
>>>>>>> b8bcabb4
`key` with the value of `childProp` when `childProp` changes.

```
<my-component {^some-prop}="value"/>
```

@param {String} child-prop The name of the property to export from the 
child components viewmodel. Use `{^this}` or `{^.}` to export the entire viewModel.

@param {can-stache/expressions/literal|can-stache/expressions/key-lookup|can-stache/expressions/call|can-stache/expressions/helper} key An expression that will be used to set in the parent scope.

@signature `{^$child-prop}="key"`

  Exports the element’s `childProp` property or attribute to [can-stache.key] in the parent [can-view-scope scope]. It also updates
  `key` with the value of `childProp` when `childProp` changes.

  ```
  <input {^$value}="name"/>
  ```

  @param {String} child-prop The name of the element’s property or attribute to export.

  @param {can-stache/expressions/literal|can-stache/expressions/key-lookup|can-stache/expressions/call|can-stache/expressions/helper} key An expression whose resulting value with be used to set in the parent scope.


@body

## Use

The use of `{^to-parent}` bindings changes between exporting __viewModel properties__ or __DOM properties__.

## Exporting ViewModel properties

`{^child-prop}="key"` can be used to export single values or the complete view model from a 
child component into the parent scope. Typically, the values are exported to the references scope.

In the following example, it connects the __selected__ driver in `<drivers-list>` with an editable __plateName__ in
`<edit-plate>`:

    <drivers-list {^selected}="*editing"/>
    <edit-plate {(plate-name)}="*editing.licensePlate"/>

@demo demos/can-stache-bindings/to-parent.html
	
## Exporting DOM properties

`{^$child-prop}="key"` can be used to export an attribute value into the scope.  For example:

```
<input {^$value}="name"/>
```

Updates `name` in the scope when the `<input>` element’s `value` changes.

## Exporting Functions

You can export a function to the parent scope with a binding like:

```
<my-tabs {^@add-panel}="@*addPanel">
```

And pass the method like:

```
<my-panel {add-panel}="@*addPanel" title="CanJS">CanJS Content</my-panel>
```

Check it out in this demo:

@demo demos/can-stache-bindings/to-parent-function.html

Notice that `@` is used to prevent reading the function.  
<|MERGE_RESOLUTION|>--- conflicted
+++ resolved
@@ -1,26 +1,18 @@
 @function can-stache-bindings.toParent {^to-parent}
 @parent can-stache-bindings.syntaxes 2
 
-<<<<<<< HEAD
-@description One-way bind a value in the current [can-component::ViewModel ViewModel] to the parent scope.
-
-@signature `{^child-prop}="key"`
-
-Exports `childProp` in the [can-component::ViewModel ViewModel] to [can-stache.key] in the parent [can-view-scope scope]. It also updates
-=======
 @description One-way bind a value in the current [can-component.prototype.view-model viewModel] to the parent scope.
 
 @signature `{^child-prop}="key"`
 
-Exports `childProp` in the [can-component.prototype.view-model viewModel] to [can-stache.key] in the parent [can-view-scope scope]. It also updates
->>>>>>> b8bcabb4
+Exports `childProp` in the [can-component.prototype.ViewModel ViewModel] to [can-stache.key] in the parent [can-view-scope scope]. It also updates
 `key` with the value of `childProp` when `childProp` changes.
 
 ```
 <my-component {^some-prop}="value"/>
 ```
 
-@param {String} child-prop The name of the property to export from the 
+@param {String} child-prop The name of the property to export from the
 child components viewmodel. Use `{^this}` or `{^.}` to export the entire viewModel.
 
 @param {can-stache/expressions/literal|can-stache/expressions/key-lookup|can-stache/expressions/call|can-stache/expressions/helper} key An expression that will be used to set in the parent scope.
@@ -47,7 +39,7 @@
 
 ## Exporting ViewModel properties
 
-`{^child-prop}="key"` can be used to export single values or the complete view model from a 
+`{^child-prop}="key"` can be used to export single values or the complete view model from a
 child component into the parent scope. Typically, the values are exported to the references scope.
 
 In the following example, it connects the __selected__ driver in `<drivers-list>` with an editable __plateName__ in
@@ -57,7 +49,7 @@
     <edit-plate {(plate-name)}="*editing.licensePlate"/>
 
 @demo demos/can-stache-bindings/to-parent.html
-	
+
 ## Exporting DOM properties
 
 `{^$child-prop}="key"` can be used to export an attribute value into the scope.  For example:
@@ -86,4 +78,4 @@
 
 @demo demos/can-stache-bindings/to-parent-function.html
 
-Notice that `@` is used to prevent reading the function.  
+Notice that `@` is used to prevent reading the function.  