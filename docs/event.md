--- conflicted
+++ resolved
@@ -16,25 +16,15 @@
 @param {can-stache/expressions/call} CALL_EXPRESSION A call expression (e.g. `method(key)`) that is called when the `DOM_EVENT` is fired. The following key values are also supported:
 
  - `%element` - The element the event happened upon.
-<<<<<<< HEAD
  - `%event` - The event object.
- - `%viewModel` - If the element is a [can-component], the component's [can-component::ViewModel ViewModel].
-=======
- - `$element` - The [can-jquery] wrapped element the event happened upon.
- - `%event` - The event object.
- - `%viewModel` - If the element is a [can-component], the component’s [can-component.prototype.view-model viewModel].
->>>>>>> b8bcabb4
+ - `%viewModel` - If the element is a [can-component], the component’s [can-component::ViewModel ViewModel].
  - `%context` - The current context.
  - `%scope` - The current [can-view-scope scope].
  - `%arguments` - The arguments passed when the event was dispatched/triggered.
 
 @signature `(VIEW_MODEL_EVENT)='CALL_EXPRESSION'`
 
-<<<<<<< HEAD
-Listens to an event on the element's [can-component::ViewModel ViewModel] and calls the [can-stache/expressions/call] when that event occurs.
-=======
-Listens to an event on the element’s [can-component.prototype.view-model viewModel] and calls the [can-stache/expressions/call] when that event occurs.
->>>>>>> b8bcabb4
+Listens to an event on the element’s [can-component::ViewModel ViewModel] and calls the [can-stache/expressions/call] when that event occurs.
 
 ```
 <my-component (show)="doSomething()"/>
@@ -47,14 +37,8 @@
 is fired. The following key values are also supported:
 
  - `%element` - The element the event happened upon.
-<<<<<<< HEAD
  - `%event` - The event object.
- - `%viewModel` - If the element is a [can-component], the component's [can-component::ViewModel ViewModel].
-=======
- - `$element` - The [can-jquery] wrapped element the event happened upon.
- - `%event` - The event object.
- - `%viewModel` - If the element is a [can-component], the component’s [can-component.prototype.view-model viewModel].
->>>>>>> b8bcabb4
+ - `%viewModel` - If the element is a [can-component], the component’s [can-component::ViewModel ViewModel].
  - `%context` - The current context.
  - `%scope` - The current [can-view-scope].
  - `%arguments` - The arguments passed when the event was dispatched/triggered.
@@ -87,15 +71,9 @@
 
 ### Special Event Types
 
-<<<<<<< HEAD
 [can-stache-bindings] supports creating special event types
-(events that aren't natively triggered by the DOM), which are
+(events that aren’t natively triggered by the DOM), which are
 bound by adding attributes like `($SPECIAL)='KEY'`. This is
-=======
-[can-stache-bindings] supports creating special event types 
-(events that aren’t natively triggered by the DOM), which are 
-bound by adding attributes like `($SPECIAL)='KEY'`. This is 
->>>>>>> b8bcabb4
 similar to [$.special](http://benalman.com/news/2010/03/jquery-special-events/).
 
 ### ($enter)
@@ -111,11 +89,7 @@
 
 ## viewModel events
 
-<<<<<<< HEAD
-To listen on a [can-component Component's] [can-component::ViewModel ViewModel], wrap the event name with `(event)` like:
-=======
-To listen on a [can-component Component’s] [can-component.prototype.view-model viewModel], wrap the event name with `(event)` like:
->>>>>>> b8bcabb4
+To listen on a [can-component Component’s] [can-component.prototype.ViewModel ViewModel], wrap the event name with `(event)` like:
 
 ```
 <player-edit
@@ -124,7 +98,7 @@
 ```
 
 ViewModels can publish events on themselves. The following `<player-edit>` component
- dispatches a `"close"` event on itself when its `close` method is called:
+dispatches a `"close"` event on itself when its `close` method is called:
 
 ```
 Component.extend({
