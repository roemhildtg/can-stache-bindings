--- conflicted
+++ resolved
@@ -852,20 +852,12 @@
 			}
 			return bindingInfo;
 		}
-<<<<<<< HEAD
 };
-var decodeAttrName = function(name) {
-		return name.replace(encodedSpacesRegExp, " ");
+var decodeAttrName = function(name){
+	return name
+		.replace(encodedSpacesRegExp, " ")
+		.replace(encodedForwardSlashRegExp, "/");
 };
-=======
-
-	};
-	var decodeAttrName = function(name){
-		return name
-			.replace(encodedSpacesRegExp, " ")
-			.replace(encodedForwardSlashRegExp, "/");
-	};
->>>>>>> eefbcf7a
 
 
 // ## makeDataBinding
