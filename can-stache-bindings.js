// # can/view/bindings/bindings.js
//
// This module provides CanJS's default data and event bindings.
// It's broken up into several parts:
//
// - Behaviors - Binding behaviors that run given an attribute or element.
// - Attribute Syntaxes - Hooks up custom attributes to their behaviors.
// - getComputeFrom - Methods that return a compute cross bound to the scope, viewModel, or element.
// - bind - Methods for setting up cross binding
// - getBindingInfo - A helper that returns the details of a data binding given an attribute.
// - makeDataBinding - A helper method for setting up a data binding.
// - initializeValues - A helper that initializes a data binding.
var expression = require('can-stache/src/expression');
var viewCallbacks = require('can-view-callbacks');
var live = require('can-view-live');
var Scope = require('can-view-scope');
var canViewModel = require('can-view-model');
var canEvent = require('can-event');
var canBatch = require('can-event/batch/batch');
var compute = require('can-compute');
var observeReader = require('can-observation/reader/reader');
var Observation = require('can-observation');

var assign = require('can-util/js/assign/assign');
var makeArray  = require('can-util/js/make-array/make-array');
var each  = require('can-util/js/each/each');
var string = require('can-util/js/string/string');
var dev = require('can-util/js/dev/dev');
var types = require('can-types');
var last = require('can-util/js/last/last');

var getMutationObserver = require('can-util/dom/mutation-observer/mutation-observer');
var domEvents = require('can-util/dom/events/events');
require('can-util/dom/events/removed/removed');
var domData = require('can-util/dom/data/data');
var attr = require('can-util/dom/attr/attr');

	// ## Behaviors
	var behaviors = {
		// ### bindings.behaviors.viewModel
		// Sets up all of an element's data binding attributes to a "soon-to-be-created"
		// `viewModel`.
		// This is primarily used by `can.Component` to ensure that its
		// `viewModel` is initialized with values from the data bindings as quickly as possible.
		// Component could look up the data binding values itself.  However, that lookup
		// would have to be duplicated when the bindings are established.
		// Instead, this uses the `makeDataBinding` helper, which allows creation of the `viewModel`
		// after scope values have been looked up.
		//
		// - `makeViewModel(initialViewModelData)` - a function that returns the `viewModel`.
		// - `initialViewModelData` any initial data that should already be added to the `viewModel`.
		//
		// Returns:
		// - `function` - a function that tears all the bindings down. Component
		// wants all the bindings active so cleanup can be done during a component being removed.
		viewModel: function(el, tagData, makeViewModel, initialViewModelData){
			initialViewModelData = initialViewModelData || {};

			var bindingsSemaphore = {},
				viewModel,
				// Stores callbacks for when the viewModel is created.
				onCompleteBindings = [],
				// Stores what needs to be called when the element is removed
				// to prevent memory leaks.
				onTeardowns = {},
				// Track info about each binding, we need this for binding attributes correctly.
				bindingInfos = {},
				attributeViewModelBindings = assign({}, initialViewModelData);

			// For each attribute, we start the binding process,
			// and save what's returned to be used when the `viewModel` is created,
			// the element is removed, or the attribute changes values.
			each( makeArray(el.attributes), function(node){

				var dataBinding = makeDataBinding(node, el, {
					templateType: tagData.templateType,
					scope: tagData.scope,
					semaphore: bindingsSemaphore,
					getViewModel: function(){
						return viewModel;
					},
					attributeViewModelBindings: attributeViewModelBindings,
					alreadyUpdatedChild: true,
					nodeList: tagData.parentNodeList
				});
				if(dataBinding) {
					// For bindings that change the viewModel,
					if(dataBinding.onCompleteBinding) {
						// save the initial value on the viewModel.
						if(dataBinding.bindingInfo.parentToChild && dataBinding.value !== undefined) {
							initialViewModelData[cleanVMName(dataBinding.bindingInfo.childName)] = dataBinding.value;
						}
						// Save what needs to happen after the `viewModel` is created.
						onCompleteBindings.push(dataBinding.onCompleteBinding);
					}
					onTeardowns[node.name] = dataBinding.onTeardown;
				}

			});

			// Create the `viewModel` and call what needs to be happen after
			// the `viewModel` is created.
			viewModel = makeViewModel(initialViewModelData);

			for(var i = 0, len = onCompleteBindings.length; i < len; i++) {
				onCompleteBindings[i]();
			}

			// Listen to attribute changes and re-initialize
			// the bindings.
			domEvents.addEventListener.call(el, "attributes", function (ev) {
				var attrName = ev.attributeName,
					value = el.getAttribute(attrName);

				if( onTeardowns[attrName] ) {
					onTeardowns[attrName]();
				}
				// Parent attribute bindings we always re-setup.
				var parentBindingWasAttribute = bindingInfos[attrName] && bindingInfos[attrName].parent === "attribute";

				if(value !== null || parentBindingWasAttribute ) {
					var dataBinding = makeDataBinding({name: attrName, value: value}, el, {
						templateType: tagData.templateType,
						scope: tagData.scope,
						semaphore: {},
						getViewModel: function(){
							return viewModel;
						},
						attributeViewModelBindings: attributeViewModelBindings,
						// always update the viewModel accordingly.
						initializeValues: true,
						nodeList: tagData.parentNodeList
					});
					if(dataBinding) {
						// The viewModel is created, so call callback immediately.
						if(dataBinding.onCompleteBinding) {
							dataBinding.onCompleteBinding();
						}
						bindingInfos[attrName] = dataBinding.bindingInfo;
						onTeardowns[attrName] = dataBinding.onTeardown;
					}
				}
			});

			return function(){
				for(var attrName in onTeardowns) {
					onTeardowns[attrName]();
				}
			};
		},
		// ### bindings.behaviors.data
		// This is called when an individual data binding attribute is placed on an element.
		// For example `{^value}="name"`.
		data: function(el, attrData){
			if(domData.get.call(el,"preventDataBindings")){
				return;
			}
			var viewModel = canViewModel(el),
				semaphore = {},
				teardown;

			// Setup binding
			var dataBinding = makeDataBinding({
				name: attrData.attributeName,
				value: el.getAttribute(attrData.attributeName),
				nodeList: attrData.nodeList
			}, el, {
				templateType: attrData.templateType,
				scope: attrData.scope,
				semaphore: semaphore,
				getViewModel: function(){
					return viewModel;
				}
			});

			if(dataBinding.onCompleteBinding) {
				dataBinding.onCompleteBinding();
			}
			teardown = dataBinding.onTeardown;
			canEvent.one.call(el, 'removed', function(){
				teardown();
			});

			// Listen for changes
			domEvents.addEventListener.call(el, "attributes", function (ev) {
				var attrName = ev.attributeName,
					value = el.getAttribute(attrName);

				if( attrName === attrData.attributeName ) {

					if( teardown ) {
						teardown();
					}

					if(value !== null  ) {

						var dataBinding = makeDataBinding({name: attrName, value: value}, el, {
							templateType: attrData.templateType,
							scope: attrData.scope,
							semaphore: semaphore,
							getViewModel: function(){
								return viewModel;
							},
							// always update the viewModel accordingly.
							initializeValues: true,
							nodeList: attrData.nodeList
						});
						if(dataBinding) {
							// The viewModel is created, so call callback immediately.
							if(dataBinding.onCompleteBinding) {
								dataBinding.onCompleteBinding();
							}
							teardown = dataBinding.onTeardown;
						}
					}

				}
			});
		},
		// ### bindings.behaviors.reference
		// Provides the shorthand `*ref` behavior that exports the `viewModel`.
		// For example `{^value}="name"`.
		reference: function(el, attrData) {
			if(el.getAttribute(attrData.attributeName)) {
				console.warn("*reference attributes can only export the view model.");
			}

			var name = string.camelize( attrData.attributeName.substr(1).toLowerCase() );

			var viewModel = canViewModel(el);
			var refs = attrData.scope.getRefs();
			refs._context.attr("*"+name, viewModel);
		},
		// ### bindings.behaviors.event
		// The following section contains code for implementing the can-EVENT attribute.
		// This binds on a wildcard attribute name. Whenever a view is being processed
		// and can-xxx (anything starting with can-), this callback will be run.  Inside, its setting up an event handler
		// that calls a method identified by the value of this attribute.
		event: function(el, data) {

			// Get the `event` name and if we are listening to the element or viewModel.
			// The attribute name is the name of the event.
			var attributeName = data.attributeName,
			// The old way of binding is can-X
				event = removeBrackets(attributeName, '(', ')'),
				onBindElement;

			if(event.charAt(0) === "$") {
				event = event.substr(1);
				onBindElement = true;
			}

			// This is the method that the event will initially trigger. It will look up the method by the string name
			// passed in the attribute and call it.
			var handler = function (ev) {
					var attrVal = el.getAttribute(attributeName);
					if (!attrVal) { return; }

					var viewModel = canViewModel(el);

					// expression.parse will read the attribute
					// value and parse it identically to how mustache helpers
					// get parsed.
					var expr = expression.parse(removeBrackets(attrVal),{lookupRule: "method", methodRule: "call"});

					if(!(expr instanceof expression.Call) && !(expr instanceof expression.Helper)) {

						var defaultArgs = [data.scope._context, el].concat(makeArray(arguments)).map(function(data){
							return new expression.Arg(new expression.Literal(data));
						});
						expr = new expression.Call(expr, defaultArgs, {} );
					}

					// make a scope with these things just under
					var localScope = data.scope.add({
						"%element": this,
						"$element": types.wrapElement(el),
						"%event": ev,
						"%viewModel": viewModel,
						"%scope": data.scope,
						"%context": data.scope._context,
						"%arguments": arguments
					},{
						notContext: true
					});


					// We grab the first item and treat it as a method that
					// we'll call.
					var scopeData = localScope.read(expr.methodExpr.key, {
						isArgument: true
					});

					if (!scopeData.value) {
						scopeData = localScope.read(expr.methodExpr.key, {
							isArgument: true
						});

						//!steal-remove-start
						dev.warn("can/view/bindings: " + attributeName + " couldn't find method named " + expr.methodExpr.key, {
							element: el,
							scope: data.scope
						});
						//!steal-remove-end

						return null;
					}

					var args = expr.args(localScope, null)();
					return scopeData.value.apply(scopeData.parent, args);
				};

			// This code adds support for special event types, like can-enter="foo". special.enter (or any special[event]) is
			// a function that returns an object containing an event and a handler. These are to be used for binding. For example,
			// when a user adds a can-enter attribute, we'll bind on the keyup event, and the handler performs special logic to
			// determine on keyup if the enter key was pressed.
			if (special[event]) {
				var specialData = special[event](data, el, handler);
				handler = specialData.handler;
				event = specialData.event;
			}
			// Bind the handler defined above to the element we're currently processing and the event name provided in this
			// attribute name (can-click="foo")
			canEvent.on.call(onBindElement ? el : canViewModel(el), event, handler);

			// Create a handler that will unbind itself and the event when the attribute is removed from the DOM
			var attributesHandler = function(ev) {
				if(ev.attributeName === attributeName && !this.getAttribute(attributeName)) {

					canEvent.off.call(onBindElement ? el : canViewModel(el), event, handler);
					canEvent.off.call(el, 'attributes', attributesHandler);
				}
			};
			canEvent.on.call(el, 'attributes', attributesHandler);
<<<<<<< HEAD
=======
		},
		// ### bindings.behaviors.value
		// Behavior for the deprecated can-value
		value: function(el, data) {
			var propName = "$value",
				attrValue = removeBrackets(el.getAttribute("can-value")).trim(),
				nodeName = el.nodeName.toLowerCase(),
				elType = nodeName === "input" && (el.type || el.getAttribute("type")),
				getterSetter;

			if (nodeName === "input" && (elType === "checkbox" || elType === "radio")) {

				var property = getComputeFrom.scope(el, data.scope, attrValue, {}, true);
				if (el.type === "checkbox") {

					var trueValue = attr.has(el, "can-true-value") ? el.getAttribute("can-true-value") : true,
						falseValue = attr.has(el, "can-false-value") ? el.getAttribute("can-false-value") : false;

					getterSetter = compute(function(newValue){
						// jshint eqeqeq: false
						if(arguments.length) {
							property(newValue ? trueValue : falseValue);
						}
						else {
							return property() == trueValue;
						}
					});
				}
				else if(elType === "radio") {
					// radio is two-way bound to if the property value
					// equals the element value

					getterSetter = compute(function(newValue){
						// jshint eqeqeq: false
						if(arguments.length) {
							if( newValue ) {
								property(el.value);
							}
						}
						else {
							return property() == el.value;
						}
					});

				}
				propName = "$checked";
				attrValue = "getterSetter";
				data.scope = new Scope({
					getterSetter: getterSetter
				});
			}
			// For contenteditable elements, we instantiate a Content control.
			else if (isContentEditable(el)) {
				propName = "$innerHTML";
			}

			var dataBinding = makeDataBinding({
				name: "{(" + propName + "})",
				value: attrValue
			}, el, {
				templateType: data.templateType,
				scope: data.scope,
				semaphore: {},
				initializeValues: true,
				legacyBindings: true
			});

			canEvent.one.call(el, "removed", function(){
				dataBinding.onTeardown();
			});

>>>>>>> 72b3e9f6
		}
	};


	// ## Attribute Syntaxes
	// The following sets up the bindings functions to be called
	// when called in a template.

	// `{}="bar"` data bindings.
	viewCallbacks.attr(/^\{[^\}]+\}$/, behaviors.data);

	// `*ref-export` shorthand.
	viewCallbacks.attr(/\*[\w\.\-_]+/, behaviors.reference);

	// `(EVENT)` event bindings.
	viewCallbacks.attr(/^\([\$?\w\.]+\)$/, behaviors.event);


	//!steal-remove-start
	function syntaxWarning(el, attrData) {
		dev.warn('can/view/bindings/bindings.js: mismatched binding syntax - ' + attrData.attributeName);
	}
	viewCallbacks.attr(/^\(.+\}$/, syntaxWarning);
	viewCallbacks.attr(/^\{.+\)$/, syntaxWarning);
	viewCallbacks.attr(/^\(\{.+\}\)$/, syntaxWarning);
	//!steal-remove-end


	// ## getComputeFrom
	// An object of helper functions that make a getter/setter compute
	// on different types of objects.
	var getComputeFrom = {
		// ### getComputeFrom.scope
		// Returns a compute from the scope.  This handles expressions like `someMethod(.,1)`.
		scope: function(el, scope, scopeProp, bindingData, mustBeACompute, stickyCompute){
			if(!scopeProp) {
				return compute();
			} else {
				if(mustBeACompute) {
					var parentExpression = expression.parse(scopeProp,{baseMethodType: "Call"});
					return parentExpression.value(scope, new Scope.Options({}));
				} else {
					return function(newVal){
						scope.attr(cleanVMName(scopeProp), newVal);
					};
				}

			}

		},
		// ### getComputeFrom.viewModel
		// Returns a compute that's two-way bound to the `viewModel` returned by
		// `options.getViewModel()`.
		viewModel: function(el, scope, vmName, bindingData, mustBeACompute, stickyCompute) {
			var setName = cleanVMName(vmName);
			if(mustBeACompute) {
				return compute(function(newVal){
					var viewModel = bindingData.getViewModel();
					if(arguments.length) {
						if( types.isMapLike(viewModel) ) {
							observeReader.set(viewModel,setName,newVal);
						} else {
							viewModel[setName] = newVal;
						}

					} else {
						return vmName === "." ? viewModel : observeReader.read(viewModel, observeReader.reads(vmName), {}).value;
					}
				});
			} else {
				return function(newVal){
					var childCompute;
					var viewModel = bindingData.getViewModel();

					function updateViewModel(value, options) {
						if( types.isMapLike(viewModel) ) {
							observeReader.set(viewModel, setName, value, options);
						} else {
							viewModel[setName] = value;
						}
					}

					if(stickyCompute) {
						childCompute = observeReader.get(viewModel, setName, { readCompute: false });
						// childCompute is a compute at this point unless it was locally overwritten
						//  in the child viewModel.
						if(!childCompute || !childCompute.isComputed) {
							// If it was locally overwritten, make a new compute for the property.
							childCompute = compute();
							updateViewModel(childCompute, { readCompute: false });
						}
						// Otherwise update the compute's value.
						childCompute(newVal);
					} else {
						updateViewModel(newVal);
					}
				};
			}


		},
		// ### getComputeFrom.attribute
		// Returns a compute that is two-way bound to an attribute or property on the element.
		attribute: function(el, scope, prop, bindingData, mustBeACompute, stickyCompute, event){
			// Determine the event or events we need to listen to
			// when this value changes.
			if(!event) {
				if(attr.special[prop] && attr.special[prop].addEventListener) {
					event = prop;
				} else {
					event = "change";
				}
			}

			var hasChildren = el.nodeName.toLowerCase() === "select",
				isMultiselectValue = prop === "value" && hasChildren && el.multiple,
				// Sets the element property or attribute.
				set = function(newVal){
					attr.setAttrOrProp(el, prop, newVal);

					return newVal;
				},
				get = function(){
					return attr.get(el, prop);
				};

			if(isMultiselectValue) {
				prop = "values";
			}

			return compute(get(), {
				on: function(updater){
					canEvent.on.call(el,event, updater);
				},
				off: function(updater){
					canEvent.off.call(el,event, updater);
				},
				get: get,
				set: set
			});
		}
	};

	// ## bind
	// An object with helpers that perform bindings in a certain direction.
	// These use the semaphore to prevent cycles.
	var bind = {
		// ## bind.childToParent
		// Listens to the child and updates the parent when it changes.
		// - `syncChild` - Makes sure the child is equal to the parent after the parent is set.
		childToParent: function(el, parentCompute, childCompute, bindingsSemaphore, attrName, syncChild){
			var parentUpdateIsFunction = typeof parentCompute === "function";

			// Updates the parent if
			var updateParent = function(ev, newVal){

				if (!bindingsSemaphore[attrName]) {
					if(parentUpdateIsFunction) {
						parentCompute(newVal);

						if( syncChild ) {
							// If, after setting the parent, it's value is not the same as the child,
							// update the child with the value of the parent.
							// This is used by `can-value`.
							if(parentCompute() !== childCompute()) {
								bindingsSemaphore[attrName] = (bindingsSemaphore[attrName] || 0 )+1;
								childCompute(parentCompute());
								Observation.afterUpdateAndNotify(function(){
									--bindingsSemaphore[attrName];
								});
							}
						}
					}
					// The parentCompute can sometimes be just an observable if the observable
					// is on a plain JS object. This updates the observable to match whatever the
					// new value is.
					else if(types.isMapLike(parentCompute)) {
						parentCompute.attr(newVal, true);
					}
				}
			};

			if(childCompute && childCompute.isComputed) {
				childCompute.bind("change", updateParent);
			}

			return updateParent;
		},
		// parent -> child binding
		parentToChild: function(el, parentCompute, childUpdate, bindingsSemaphore, attrName){

			// setup listening on parent and forwarding to viewModel
			var updateChild = function(ev, newValue){

				// Save the viewModel property name so it is not updated multiple times.
				// We listen for when the batch has ended, and all observation updates have ended.
				bindingsSemaphore[attrName] = (bindingsSemaphore[attrName] || 0 )+1;
				canBatch.start();
				childUpdate(newValue);

				// only after computes have been updated, reduce the update counter
				Observation.afterUpdateAndNotify(function(){
					--bindingsSemaphore[attrName];
				});
				canBatch.stop();
			};

			if(parentCompute && parentCompute.isComputed) {
				parentCompute.bind("change", updateChild);
			}

			return updateChild;
		}
	};

	var DOUBLE_CURLY_BRACE_REGEX = /\{\{/g;
	// ## getBindingInfo
	// takes a node object like {name, value} and returns
	// an object with information about that binding.
	// Properties:
	// - `parent` - where is the parentName read from: "scope", "attribute", "viewModel".
	// - `parentName` - what is the parent property that should be read.
	// - `child` - where is the childName read from: "scope", "attribute", "viewModel".
	//  - `childName` - what is the child property that should be read.
	// - `parentToChild` - should changes in the parent update the child.
	// - `childToParent` - should changes in the child update the parent.
	// - `bindingAttributeName` - the attribute name that created this binding.
	// - `initializeValues` - should parent and child be initialized to their counterpart.
	// If undefined is return, there is no binding.
	var getBindingInfo = function(node, attributeViewModelBindings, templateType, tagName){
		var bindingInfo,
			attributeName = node.name,
			attributeValue = node.value || "";

		// Does this match the new binding syntax?
		var matches = attributeName.match(bindingsRegExp);
		if(!matches) {
			var ignoreAttribute = ignoreAttributesRegExp.test(attributeName);
			var vmName = string.camelize(attributeName);

			//!steal-remove-start
			// user tried to pass something like id="{foo}", so give them a good warning
			// Something like id="{{foo}}" is ok, though. (not a binding)
			if(ignoreAttribute && node.value.replace(DOUBLE_CURLY_BRACE_REGEX, "").indexOf("{") > -1) {
				dev.warn("can-component: looks like you're trying to pass "+attributeName+" as an attribute into a component, "+
				"but it is not a supported attribute");
			}
			//!steal-remove-end

			// if this is handled by another binding or a attribute like `id`.
			if ( ignoreAttribute || viewCallbacks.attr(attributeName) ) {
				return;
			}
			var syntaxRight = attributeValue[0] === "{" && last(attributeValue) === "}";
			var isAttributeToChild = !syntaxRight;
			var scopeName = syntaxRight ? attributeValue.substr(1, attributeValue.length - 2 ) : attributeValue;
			if(isAttributeToChild) {
				return {
					bindingAttributeName: attributeName,
					parent: "attribute",
					parentName: attributeName,
					child: "viewModel",
					childName: vmName,
					parentToChild: true,
					childToParent: true,
					syncChildWithParent: true
				};
			} else {
				return {
					bindingAttributeName: attributeName,
					parent: "scope",
					parentName: scopeName,
					child: "viewModel",
					childName: vmName,
					parentToChild: true,
					childToParent: true,
					syncChildWithParent: true
				};
			}
		}

		var twoWay = !!matches[1],
			childToParent = twoWay || !!matches[2],
			parentToChild = twoWay || !childToParent;

		var childName = matches[3];
		var isDOM = childName.charAt(0) === "$";
		if(isDOM) {
			bindingInfo = {
				parent: "scope",
				child: "attribute",
				childToParent: childToParent,
				parentToChild: parentToChild,
				bindingAttributeName: attributeName,
				childName: childName.substr(1),
				parentName: attributeValue,
				initializeValues: true,
				syncChildWithParent: twoWay
			};
			if(tagName === "select") {
				bindingInfo.stickyParentToChild = true;
			}
			return bindingInfo;
		} else {
			bindingInfo = {
				parent: "scope",
				child: "viewModel",
				childToParent: childToParent,
				parentToChild: parentToChild,
				bindingAttributeName: attributeName,
				childName: string.camelize(childName),
				parentName: attributeValue,
				initializeValues: true,
				syncChildWithParent: twoWay
			};
			if(attributeValue.trim().charAt(0) === "~") {
				bindingInfo.stickyParentToChild = true;
			}
			return bindingInfo;
		}

	};
	// Regular expressions for getBindingInfo
	var bindingsRegExp = /\{(\()?(\^)?([^\}\)]+)\)?\}/,
		ignoreAttributesRegExp = /^(data-view-id|class|id|\[[\w\.-]+\]|#[\w\.-])$/i;


	// ## makeDataBinding
	// Makes a data binding for an attribute `node`.  Returns an object with information
	// about the binding, including an `onTeardown` method that undoes the binding.
	// If the data binding involves a `viewModel`, an `onCompleteBinding` method is returned on
	// the object.  This method must be called after the element has a `viewModel` with the
	// `viewModel` to complete the binding.
	//
	// - `node` - an attribute node or an object with a `name` and `value` property.
	// - `el` - the element this binding belongs on.
	// - `bindingData` - an object with:
	//   - `templateType` - the type of template.
	//   - `scope` - the `Scope`,
	//   - `semaphore` - an object that keeps track of changes in different properties to prevent cycles,
	//   - `getViewModel`  - a function that returns the `viewModel` when called.  This function can be passed around (not called) even if the
	//      `viewModel` doesn't exist yet.
	//   - `attributeViewModelBindings` - properties already specified as being a viewModel<->attribute (as opposed to viewModel<->scope) binding.
	//
	// Returns:
	// - `undefined` - If this isn't a data binding.
	// - `object` - An object with information about the binding.
	var makeDataBinding = function(node, el, bindingData){

		// Get information about the binding.
		var bindingInfo = getBindingInfo(node, bindingData.attributeViewModelBindings, bindingData.templateType, el.nodeName.toLowerCase());
		if(!bindingInfo) {
			return;
		}
		// assign some bindingData props to the bindingInfo
		bindingInfo.alreadyUpdatedChild = bindingData.alreadyUpdatedChild;
		if( bindingData.initializeValues) {
			bindingInfo.initializeValues = true;
		}

		// Get computes for the parent and child binding
		var parentCompute = getComputeFrom[bindingInfo.parent](
				el,
				bindingData.scope,
				bindingInfo.parentName,
				bindingData, bindingInfo.parentToChild
			),
			childCompute = getComputeFrom[bindingInfo.child](
				el,
				bindingData.scope,
				bindingInfo.childName,
				bindingData,
				bindingInfo.childToParent,
				bindingInfo.stickyParentToChild && parentCompute
			),
			// these are the functions bound to one compute that update the other.
			updateParent,
			updateChild,
			childLifecycle;

		if(bindingData.nodeList) {
			if(parentCompute && parentCompute.isComputed){
				parentCompute.computeInstance.setPrimaryDepth(bindingData.nodeList.nesting+1);
			}
			if(childCompute && childCompute.isComputed){
				childCompute.computeInstance.setPrimaryDepth(bindingData.nodeList.nesting+1);
			}
		}

		// Only bind to the parent if it will update the child.
		if(bindingInfo.parentToChild){
			updateChild = bind.parentToChild(el, parentCompute, childCompute, bindingData.semaphore, bindingInfo.bindingAttributeName);
		}

		// This completes the binding.  We can't call it right away because
		// the `viewModel` might not have been created yet.
		var completeBinding = function(){
			if(bindingInfo.childToParent){
				// setup listening on parent and forwarding to viewModel
				updateParent = bind.childToParent(el, parentCompute, childCompute, bindingData.semaphore, bindingInfo.bindingAttributeName,
					bindingInfo.syncChildWithParent);
			}
			// the child needs to be bound even if
			else if(bindingInfo.stickyParentToChild) {
				childCompute.bind("change", childLifecycle = function(){});
			}

			if(bindingInfo.initializeValues) {
				initializeValues(bindingInfo, childCompute, parentCompute, updateChild, updateParent);
			}


		};
		// This tears down the binding.
		var onTeardown = function() {
			unbindUpdate(parentCompute, updateChild);
			unbindUpdate(childCompute, updateParent);
			unbindUpdate(childCompute, childLifecycle);
		};
		// If this binding depends on the viewModel, which might not have been created,
		// return the function to complete the binding as `onCompleteBinding`.
		if(bindingInfo.child === "viewModel") {
			return {
				value: bindingInfo.stickyParentToChild ? compute(getValue(parentCompute)) : getValue(parentCompute),
				onCompleteBinding: completeBinding,
				bindingInfo: bindingInfo,
				onTeardown: onTeardown
			};
		} else {
			completeBinding();
			return {
				bindingInfo: bindingInfo,
				onTeardown: onTeardown
			};

		}
	};

	// ## initializeValues
	// Updates the parent or child value depending on the direction of the binding
	// or if the child or parent is `undefined`.
	var initializeValues = function(bindingInfo, childCompute, parentCompute, updateChild, updateParent){
		var doUpdateParent = false;
		if(bindingInfo.parentToChild && !bindingInfo.childToParent) {
			// updateChild
		}
		else if(!bindingInfo.parentToChild && bindingInfo.childToParent) {
			doUpdateParent = true;
		}
		// Two way
		// Update child or parent depending on who has a value.
		// If both have a value, update the child.
		else if( getValue(childCompute) === undefined) {
			// updateChild
		} else if(getValue(parentCompute) === undefined) {
			doUpdateParent = true;
		}

		if(doUpdateParent) {
			updateParent({}, getValue(childCompute) );
		} else {
			if(!bindingInfo.alreadyUpdatedChild) {
				updateChild({}, getValue(parentCompute) );
			}
		}
	};

	// For "sticky" select values, we need to know when `<option>`s are
	// added or removed to a `<select>`.  If we don't have
	// MutationObserver, we need to setup can.view.live to
	// callback when this happens.
	if( !getMutationObserver() ) {
		var updateSelectValue = function(el){
			var bindingCallback = domData.get.call(el,"canBindingCallback");
			if(bindingCallback) {
				bindingCallback.onMutation(el);
			}
		};
		live.registerChildMutationCallback("select",updateSelectValue);
		live.registerChildMutationCallback("optgroup",function(el){
			updateSelectValue(el.parentNode);
		});
	}


	var removeBrackets = function(value, open, close){
			open = open || "{";
			close = close || "}";

			if(value[0] === open && value[value.length-1] === close) {
				return value.substr(1, value.length - 2);
			}
			return value;
		},
		getValue = function(value){
			return value && value.isComputed ? value() : value;
		},
		unbindUpdate = function(compute, updateOther){
			if(compute && compute.isComputed && typeof updateOther === "function") {
				compute.unbind("change", updateOther);
			}
		},
		cleanVMName = function(name){
			return name.replace(/@/g,"");
		};


	// ## Special Event Types (can-SPECIAL)
	//
	// A special object, similar to [$.event.special](http://benalman.com/news/2010/03/jquery-special-events/),
	// for adding hooks for special can-SPECIAL types (not native DOM events). Right now, only can-enter is
	// supported, but this object might be exported so that it can be added to easily.
	//
	// To implement a can-SPECIAL event type, add a property to the special object, whose value is a function
	// that returns the following:
	//
	//		// the real event name to bind to
	//		event: "event-name",
	//		handler: function (ev) {
	//			// some logic that figures out if the original handler should be called or not, and if so...
	//			return original.call(this, ev);
	//		}
	var special = {
		enter: function (data, el, original) {
			return {
				event: "keyup",
				handler: function (ev) {
					if (ev.keyCode === 13 || ev.key === "Enter") {
						return original.call(this, ev);
					}
				}
			};
		}
	};

	module.exports = {
		behaviors: behaviors,
		getBindingInfo: getBindingInfo,
		special: special
	};<|MERGE_RESOLUTION|>--- conflicted
+++ resolved
@@ -27,7 +27,6 @@
 var string = require('can-util/js/string/string');
 var dev = require('can-util/js/dev/dev');
 var types = require('can-types');
-var last = require('can-util/js/last/last');
 
 var getMutationObserver = require('can-util/dom/mutation-observer/mutation-observer');
 var domEvents = require('can-util/dom/events/events');
@@ -332,80 +331,6 @@
 				}
 			};
 			canEvent.on.call(el, 'attributes', attributesHandler);
-<<<<<<< HEAD
-=======
-		},
-		// ### bindings.behaviors.value
-		// Behavior for the deprecated can-value
-		value: function(el, data) {
-			var propName = "$value",
-				attrValue = removeBrackets(el.getAttribute("can-value")).trim(),
-				nodeName = el.nodeName.toLowerCase(),
-				elType = nodeName === "input" && (el.type || el.getAttribute("type")),
-				getterSetter;
-
-			if (nodeName === "input" && (elType === "checkbox" || elType === "radio")) {
-
-				var property = getComputeFrom.scope(el, data.scope, attrValue, {}, true);
-				if (el.type === "checkbox") {
-
-					var trueValue = attr.has(el, "can-true-value") ? el.getAttribute("can-true-value") : true,
-						falseValue = attr.has(el, "can-false-value") ? el.getAttribute("can-false-value") : false;
-
-					getterSetter = compute(function(newValue){
-						// jshint eqeqeq: false
-						if(arguments.length) {
-							property(newValue ? trueValue : falseValue);
-						}
-						else {
-							return property() == trueValue;
-						}
-					});
-				}
-				else if(elType === "radio") {
-					// radio is two-way bound to if the property value
-					// equals the element value
-
-					getterSetter = compute(function(newValue){
-						// jshint eqeqeq: false
-						if(arguments.length) {
-							if( newValue ) {
-								property(el.value);
-							}
-						}
-						else {
-							return property() == el.value;
-						}
-					});
-
-				}
-				propName = "$checked";
-				attrValue = "getterSetter";
-				data.scope = new Scope({
-					getterSetter: getterSetter
-				});
-			}
-			// For contenteditable elements, we instantiate a Content control.
-			else if (isContentEditable(el)) {
-				propName = "$innerHTML";
-			}
-
-			var dataBinding = makeDataBinding({
-				name: "{(" + propName + "})",
-				value: attrValue
-			}, el, {
-				templateType: data.templateType,
-				scope: data.scope,
-				semaphore: {},
-				initializeValues: true,
-				legacyBindings: true
-			});
-
-			canEvent.one.call(el, "removed", function(){
-				dataBinding.onTeardown();
-			});
-
->>>>>>> 72b3e9f6
 		}
 	};
 
@@ -621,7 +546,6 @@
 		}
 	};
 
-	var DOUBLE_CURLY_BRACE_REGEX = /\{\{/g;
 	// ## getBindingInfo
 	// takes a node object like {name, value} and returns
 	// an object with information about that binding.
@@ -643,48 +567,7 @@
 		// Does this match the new binding syntax?
 		var matches = attributeName.match(bindingsRegExp);
 		if(!matches) {
-			var ignoreAttribute = ignoreAttributesRegExp.test(attributeName);
-			var vmName = string.camelize(attributeName);
-
-			//!steal-remove-start
-			// user tried to pass something like id="{foo}", so give them a good warning
-			// Something like id="{{foo}}" is ok, though. (not a binding)
-			if(ignoreAttribute && node.value.replace(DOUBLE_CURLY_BRACE_REGEX, "").indexOf("{") > -1) {
-				dev.warn("can-component: looks like you're trying to pass "+attributeName+" as an attribute into a component, "+
-				"but it is not a supported attribute");
-			}
-			//!steal-remove-end
-
-			// if this is handled by another binding or a attribute like `id`.
-			if ( ignoreAttribute || viewCallbacks.attr(attributeName) ) {
-				return;
-			}
-			var syntaxRight = attributeValue[0] === "{" && last(attributeValue) === "}";
-			var isAttributeToChild = !syntaxRight;
-			var scopeName = syntaxRight ? attributeValue.substr(1, attributeValue.length - 2 ) : attributeValue;
-			if(isAttributeToChild) {
-				return {
-					bindingAttributeName: attributeName,
-					parent: "attribute",
-					parentName: attributeName,
-					child: "viewModel",
-					childName: vmName,
-					parentToChild: true,
-					childToParent: true,
-					syncChildWithParent: true
-				};
-			} else {
-				return {
-					bindingAttributeName: attributeName,
-					parent: "scope",
-					parentName: scopeName,
-					child: "viewModel",
-					childName: vmName,
-					parentToChild: true,
-					childToParent: true,
-					syncChildWithParent: true
-				};
-			}
+			return;
 		}
 
 		var twoWay = !!matches[1],
@@ -729,8 +612,7 @@
 
 	};
 	// Regular expressions for getBindingInfo
-	var bindingsRegExp = /\{(\()?(\^)?([^\}\)]+)\)?\}/,
-		ignoreAttributesRegExp = /^(data-view-id|class|id|\[[\w\.-]+\]|#[\w\.-])$/i;
+	var bindingsRegExp = /\{(\()?(\^)?([^\}\)]+)\)?\}/;
 
 
 	// ## makeDataBinding
