--- conflicted
+++ resolved
@@ -902,7 +902,6 @@
 var startsWith = String.prototype.startsWith || function(text){
 	return this.indexOf(text) === 0;
 };
-<<<<<<< HEAD
 
 // Gets an event name in the after part.
 function getEventName(result) {
@@ -932,11 +931,6 @@
 var special = {
 	vm: true,
 	on: true
-=======
-var endsWith = String.prototype.endsWith || function(text){
-	var lastIndex = this.lastIndexOf(text);
-	return lastIndex !== -1 && lastIndex === (this.length - text.length);
->>>>>>> cf426ad6
 };
 each(bindingRules, function(value, key){
 	bindingNames.push(key);
