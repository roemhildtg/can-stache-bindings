--- conflicted
+++ resolved
@@ -286,12 +286,9 @@
 				return;
 			}
 			var viewModel,
-<<<<<<< HEAD
 				getViewModel = function() {
 					return viewModel || (viewModel = canViewModel(el));
 				},
-=======
->>>>>>> 679bc580
 				semaphore = {},
 				teardown;
 
@@ -318,8 +315,6 @@
 				dev.warn('This element does not have a viewModel. (Attempting to bind `' + dataBinding.bindingInfo.bindingAttributeName + '="' + dataBinding.bindingInfo.parentName + '"`)');
 			}
 			//!steal-remove-end
-
-			viewModel = canViewModel(el);
 
 			if(dataBinding.onCompleteBinding) {
 				dataBinding.onCompleteBinding();
