// # can-stache-bindings.js
//
// This module provides CanJS's default data and event bindings.
// It's broken up into several parts:
//
// - Behaviors - Binding behaviors that run given an attribute or element.
// - Attribute Syntaxes - Hooks up custom attributes to their behaviors.
// - getObservableFrom - Methods that return a observable cross bound to the scope, viewModel, or element.
// - bind - Methods for setting up cross binding
// - getBindingInfo - A helper that returns the details of a data binding given an attribute.
// - makeDataBinding - A helper method for setting up a data binding.
// - initializeValues - A helper that initializes a data binding.
var expression = require('can-stache/src/expression');
var viewCallbacks = require('can-view-callbacks');
var live = require('can-view-live');
var Scope = require('can-view-scope');
var canViewModel = require('can-view-model');
var observeReader = require('can-stache-key');
var Observation = require('can-observation');
var observable = require('can-simple-observable');

var assign = require('can-util/js/assign/assign');
var makeArray  = require('can-util/js/make-array/make-array');
var each  = require('can-util/js/each/each');
var string = require('can-util/js/string/string');
var dev = require('can-util/js/dev/dev');
var types = require('can-types');

var getMutationObserver = require('can-globals/mutation-observer/mutation-observer');
var domEvents = require('can-util/dom/events/events');
require('can-util/dom/events/removed/removed');
var domData = require('can-util/dom/data/data');
var attr = require('can-util/dom/attr/attr');
var canLog = require('can-util/js/log/log');
var stacheHelperCore = require("can-stache/helpers/core");
var canSymbol = require("can-symbol");
var canReflect = require("can-reflect");
var singleReference = require("can-util/js/single-reference/single-reference");
var encoder = require("can-attribute-encoder");
var queues = require("can-queues");

var addEnterEvent = require('can-event-dom-enter/compat');
addEnterEvent(domEvents);

var addRadioChange = require('can-event-dom-radiochange/compat');
addRadioChange(domEvents);

var canEvent = {
	on: function(eventName, handler, queue) {
		var listenWithDOM = domEvents.canAddEventListener.call(this);
		if(listenWithDOM) {
			domEvents.addEventListener.call(this, eventName, handler, queue);
		} else {
			canReflect.onKeyValue(this, eventName, handler, queue)
		}
	},
	off: function(eventName, handler, queue) {
		var listenWithDOM = domEvents.canAddEventListener.call(this);
		if(listenWithDOM) {
			domEvents.removeEventListener.call(this, eventName, handler, queue);
		} else {
			canReflect.offKeyValue(this, eventName, handler, queue)
		}
	},
	one: function(event, handler, queue) {
		// Unbind the listener after it has been executed
		var one = function() {
			canEvent.off.call(this, event, one, queue);
			return handler.apply(this, arguments);
		};

		// Bind the altered listener
		canEvent.on.call(this, event, one, queue);
		return this;
	}
};

var noop = function() {};

var onMatchStr = "on:",
	vmMatchStr = "vm:",
	elMatchStr = "el:",
	byMatchStr = ":by:",
	toMatchStr = ":to",
	fromMatchStr = ":from",
	bindMatchStr = ":bind",
	attributesEventStr = "attributes",
	removedStr = "removed",
	viewModelBindingStr = "viewModel",
	attributeBindingStr = "attribute",
	scopeBindingStr = "scope",
	viewModelOrAttributeBindingStr = "viewModelOrAttribute",
	getValueSymbol = "can.getValue",
	setValueSymbol = "can.setValue",
	onValueSymbol = "can.onValue",
	offValueSymbol = "can.offValue";


var throwOnlyOneTypeOfBindingError = function(){
	throw new Error("can-stache-bindings - you can not have contextual bindings ( this:from='value' ) and key bindings ( prop:from='value' ) on one element.");
};

// This function checks if there bindings that are trying
// to set a property ON the viewModel _conflicting_ with bindings trying to
// set THE viewModel ITSELF.
// If there is a conflict, an error is thrown.
var checkBindingState = function(bindingState, dataBinding) {
	var isSettingOnViewModel = dataBinding.bindingInfo.parentToChild && dataBinding.bindingInfo.child === viewModelBindingStr;
	if(isSettingOnViewModel) {
		var bindingName = dataBinding.bindingInfo.childName;
		var isSettingViewModel = isSettingOnViewModel && ( bindingName === 'this' || bindingName === '.' );

		if( isSettingViewModel ) {
			if(bindingState.isSettingViewModel || bindingState.isSettingOnViewModel) {
				throwOnlyOneTypeOfBindingError();
			} else {
				return {isSettingViewModel: true, initialViewModelData: undefined};
			}
		} else {
			// just setting on viewModel
			if(bindingState.isSettingViewModel) {
				throwOnlyOneTypeOfBindingError();
			} else {
				return {isSettingOnViewModel: true, initialViewModelData: bindingState.initialViewModelData};
			}
		}
	} else {
		return bindingState;
	}
};

// ## Behaviors
var behaviors = {
		// ### bindings.behaviors.viewModel
		// Sets up all of an element's data binding attributes to a "soon-to-be-created"
		// `viewModel`.
		// This is primarily used by `can.Component` to ensure that its
		// `viewModel` is initialized with values from the data bindings as quickly as possible.
		// Component could look up the data binding values itself.  However, that lookup
		// would have to be duplicated when the bindings are established.
		// Instead, this uses the `makeDataBinding` helper, which allows creation of the `viewModel`
		// after scope values have been looked up.
		//
		// - `makeViewModel(initialViewModelData)` - a function that returns the `viewModel`.
		// - `initialViewModelData` any initial data that should already be added to the `viewModel`.
		//
		// Returns:
		// - `function` - a function that tears all the bindings down. Component
		// wants all the bindings active so cleanup can be done during a component being removed.
		viewModel: function(el, tagData, makeViewModel, initialViewModelData, staticDataBindingsOnly) {

			var bindingsSemaphore = {},
				viewModel,
				// Stores callbacks for when the viewModel is created.
				onCompleteBindings = [],
				// Stores what needs to be called when the element is removed
				// to prevent memory leaks.
				onTeardowns = {},
				// Track info about each binding, we need this for binding attributes correctly.
				bindingInfos = {},
				attributeViewModelBindings = assign({}, initialViewModelData),
				bindingsState = {
					// if we have a binding like {something}="foo"
					isSettingOnViewModel: false,
					// if we have binding like {this}="bar"
					isSettingViewModel: false,
					initialViewModelData: initialViewModelData || {}
				},
				hasDataBinding = false;

			// For each attribute, we start the binding process,
			// and save what's returned to be used when the `viewModel` is created,
			// the element is removed, or the attribute changes values.
			each(makeArray(el.attributes), function(node) {
				var dataBinding = makeDataBinding(node, el, {
					templateType: tagData.templateType,
					scope: tagData.scope,
					semaphore: bindingsSemaphore,
					getViewModel: function() {
						return viewModel;
					},
					attributeViewModelBindings: attributeViewModelBindings,
					alreadyUpdatedChild: true,
					nodeList: tagData.parentNodeList,
					// force viewModel bindings in cases when it is ambiguous whether you are binding
					// on viewModel or an attribute (:to, :from, :bind)
					favorViewModel: true
				});

				if(dataBinding) {
					bindingsState = checkBindingState(bindingsState, dataBinding);
					hasDataBinding = true;


					// For bindings that change the viewModel,
					if(dataBinding.onCompleteBinding) {
						// save the initial value on the viewModel.
						if(dataBinding.bindingInfo.parentToChild && dataBinding.value !== undefined) {

							if(bindingsState.isSettingViewModel) {
								// the initial data is the context
								bindingsState.initialViewModelData = dataBinding.value;
							} else {
								bindingsState.initialViewModelData[cleanVMName(dataBinding.bindingInfo.childName)] = dataBinding.value;
							}

						}
						// Save what needs to happen after the `viewModel` is created.
						onCompleteBindings.push(dataBinding.onCompleteBinding);
					}
					onTeardowns[node.name] = dataBinding.onTeardown;
				}
			});
			if(staticDataBindingsOnly && !hasDataBinding) {
				return;
			}
			// Create the `viewModel` and call what needs to happen after `viewModel` is created.
			viewModel = makeViewModel(bindingsState.initialViewModelData, hasDataBinding);

			for(var i = 0, len = onCompleteBindings.length; i < len; i++) {
				onCompleteBindings[i]();
			}

			// Listen to attribute changes and re-initialize
			// the bindings.
			if(!bindingsState.isSettingViewModel) {
				domEvents.addEventListener.call(el, attributesEventStr, function (ev) {
					var attrName = ev.attributeName,
						value = el.getAttribute(attrName);

					if( onTeardowns[attrName] ) {
						onTeardowns[attrName]();
					}
					// Parent attribute bindings we always re-setup.
					var parentBindingWasAttribute = bindingInfos[attrName] && bindingInfos[attrName].parent === attributeBindingStr;

					if(value !== null || parentBindingWasAttribute ) {
						var dataBinding = makeDataBinding({name: attrName, value: value}, el, {
							templateType: tagData.templateType,
							scope: tagData.scope,
							semaphore: {},
							getViewModel: function() {
								return viewModel;
							},
							attributeViewModelBindings: attributeViewModelBindings,
							// always update the viewModel accordingly.
							initializeValues: true,
							nodeList: tagData.parentNodeList
						});
						if(dataBinding) {
							// The viewModel is created, so call callback immediately.
							if(dataBinding.onCompleteBinding) {
								dataBinding.onCompleteBinding();
							}
							bindingInfos[attrName] = dataBinding.bindingInfo;
							onTeardowns[attrName] = dataBinding.onTeardown;
						}
					}
				});
			}

			return function() {
				for(var attrName in onTeardowns) {
					onTeardowns[attrName]();
				}
			};
		},
		// ### bindings.behaviors.data
		// This is called when an individual data binding attribute is placed on an element.
		// For example `{^value}="name"`.
		data: function(el, attrData) {
			if(domData.get.call(el, "preventDataBindings")) {
				return;
			}
			var viewModel,
				getViewModel = function() {
					return viewModel || (viewModel = canViewModel(el));
				},
				semaphore = {},
				teardown;

			// If a two-way binding, take extra measure to ensure
			//  that parent and child sync values properly.
			var legacyBindings = bindingsRegExp.exec(attrData.attributeName);
			var twoWay = legacyBindings && legacyBindings[1];

			// Setup binding
			var dataBinding = makeDataBinding({
				name: attrData.attributeName,
				value: el.getAttribute(attrData.attributeName),
				nodeList: attrData.nodeList
			}, el, {
				templateType: attrData.templateType,
				scope: attrData.scope,
				semaphore: semaphore,
				getViewModel: getViewModel,
				syncChildWithParent: twoWay
			});

			//!steal-remove-start
			if(dataBinding.bindingInfo.child === "viewModel" && !domData.get(el, "viewModel")) {
				dev.warn('This element does not have a viewModel. (Attempting to bind `' + dataBinding.bindingInfo.bindingAttributeName + '="' + dataBinding.bindingInfo.parentName + '"`)');
			}
			//!steal-remove-end

			if(dataBinding.onCompleteBinding) {
				dataBinding.onCompleteBinding();
			}

			teardown = dataBinding.onTeardown;
			canEvent.one.call(el, removedStr, function() {
				teardown();
			});

			// Listen for changes
			domEvents.addEventListener.call(el, attributesEventStr, function (ev) {
				var attrName = ev.attributeName,
					value = el.getAttribute(attrName);

				if( attrName === attrData.attributeName ) {
					if( teardown ) {
						teardown();
					}

					if(value !== null  ) {
						var dataBinding = makeDataBinding({name: attrName, value: value}, el, {
							templateType: attrData.templateType,
							scope: attrData.scope,
							semaphore: semaphore,
							getViewModel: getViewModel,
							// always update the viewModel accordingly.
							initializeValues: true,
							nodeList: attrData.nodeList,
							syncChildWithParent: twoWay
						});
						if(dataBinding) {
							// The viewModel is created, so call callback immediately.
							if(dataBinding.onCompleteBinding) {
								dataBinding.onCompleteBinding();
							}
							teardown = dataBinding.onTeardown;
						}
					}
				}
			});
		},
		// ### bindings.behaviors.reference
		// Provides the shorthand `*ref` behavior that exports the `viewModel`.
		// For example `{^value}="name"`.
		reference: function(el, attrData) {
			if(el.getAttribute(attrData.attributeName)) {
				canLog.warn("*reference attributes can only export the view model.");
			}

			var name = string.camelize( attrData.attributeName.substr(1).toLowerCase() );

			var viewModel = canViewModel(el);
			var refs = attrData.scope.getRefs();
			refs._context.attr("*"+name, viewModel);
		},
		// ### bindings.behaviors.event
		// The following section contains code for implementing the can-EVENT attribute.
		// This binds on a wildcard attribute name. Whenever a view is being processed
		// and can-xxx (anything starting with can-), this callback will be run.  Inside, its setting up an event handler
		// that calls a method identified by the value of this attribute.
		event: function(el, data) {

			// Get the `event` name and if we are listening to the element or viewModel.
			// The attribute name is the name of the event.
<<<<<<< HEAD
			var attributeName = encoder.decode( data.attributeName ),
				// the name of the event we are binding
				event,
				// if we are binding on the element or the VM
				bindingContext;

			// check for `on:event:value:to` type things and call data bindings
			if(attributeName.indexOf(toMatchStr+":") !== -1 ||
				attributeName.indexOf(fromMatchStr+":") !== -1 ||
				attributeName.indexOf(bindMatchStr+":") !== -1
				) {
				return this.data(el, data);
=======
			var attributeName = data.attributeName,
			// The old way of binding is can-X
				event = removeBrackets(attributeName, '(', ')'),
				onBindElement;

			if(event.charAt(0) === "$") {
				event = event.substr(1);
				onBindElement = true;
>>>>>>> f0058428
			}

			// legacy binding
			if(startsWith.call(attributeName, 'can-')) {
				event = attributeName.substr("can-".length);
				bindingContext = el;
			} else if(startsWith.call(attributeName, onMatchStr)) {
				event = attributeName.substr(onMatchStr.length);
				var viewModel = domData.get.call(el, viewModelBindingStr);

				// when using on:prop:by:obj
				// bindingContext should be scope.obj
				var byParent = data.scope;

				// get the bindingContext
				// on:el:prop -> bindingContext = element
				// on:vm:prop -> bindingContext = viewModel
				// otherwise,
				// bind on the element if there is not a viewModel
				if (startsWith.call(event, elMatchStr)) {
					event = event.substr(elMatchStr.length);
					bindingContext = el;
				} else {
					if (startsWith.call(event, vmMatchStr)) {
						event = event.substr(vmMatchStr.length);
						bindingContext = viewModel;

						// when using on:vm:prop:by:obj
						// bindingContext should be viewModel.obj
						byParent = viewModel;
					} else {
						bindingContext = viewModel || el;
					}

					// update the bindingContext and event if using :by:
					// on:prop:by:obj
					//   -> bindingContext = byParent.get('obj')
					//   -> event = 'prop'
					var byIndex = event.indexOf(byMatchStr);
					if( byIndex >= 0 ) {
						bindingContext = byParent.get(decodeAttrName(event.substr(byIndex + byMatchStr.length)));
						event = event.substr(0, byIndex);
					}
				}
			} else {
				event = removeBrackets(attributeName, '(', ')');

				//!steal-dev-start
				// Warn about using old style (paren-delimited) event binding syntax.  We've moved to using on:
				dev.warn(
					"can-stache-bindings: the event binding format (" +
					event +
					") is deprecated. Use on:" +
					string.camelize(
						event[0] === "$" ?
						event.slice(1) :
						event.split(" ").reverse().filter(function(s) { return s; }).join(":by:")
						) +
					" instead"
				);
				//!steal-dev-end

				if(event.charAt(0) === "$") {
					event = event.substr(1);
					bindingContext = el;
				} else {
					if(event.indexOf(" ") >= 0) {
						var eventSplit = event.split(" ");
						bindingContext = data.scope.get(decodeAttrName(eventSplit[0]));
						event = eventSplit[1];
					}else{
						bindingContext = canViewModel(el);
					}
				}
			}
			// The old way of binding is can-X
			event = decodeAttrName(event);


			// This is the method that the event will initially trigger. It will look up the method by the string name
			// passed in the attribute and call it.
			var handler = function (ev) {
				var attrVal = el.getAttribute( encoder.encode(attributeName) );
				if (!attrVal) { return; }

				var viewModel = canViewModel(el);

				// expression.parse will read the attribute
				// value and parse it identically to how mustache helpers
				// get parsed.
				var expr = expression.parse(removeBrackets(attrVal),{
					lookupRule: function() {
						return expression.Lookup;
					}, methodRule: "call"});

				if(!(expr instanceof expression.Call) && !(expr instanceof expression.Helper)) {

<<<<<<< HEAD
					var defaultArgs = [data.scope._context, el].concat(makeArray(arguments)).map(function(data) {
						return new expression.Arg(new expression.Literal(data));
=======
					// make a scope with these things just under
					var localScope = data.scope.add({
						"%element": this,
						"$element": types.wrapElement(el),
						"%event": ev,
						"%viewModel": viewModel,
						"%scope": data.scope,
						"%context": data.scope._context,
						"%arguments": arguments
					},{
						notContext: true
>>>>>>> f0058428
					});
					expr = new expression.Call(expr, defaultArgs, {} );
				}

				// make a scope with these things just under
				var localScope = data.scope.add({
					"@element": el,
					"@event": ev,
					"@viewModel": viewModel,
					"@scope": data.scope,
					"@context": data.scope._context,

					"%element": this,
					"$element": types.wrapElement(el),
					"%event": ev,
					"%viewModel": viewModel,
					"%scope": data.scope,
					"%context": data.scope._context,
					"%arguments": arguments
				},{
					notContext: true
				});


				// We grab the first item and treat it as a method that
				// we'll call.
				var scopeData = localScope.read(expr.methodExpr.key, {
					isArgument: true
				}), args, stacheHelper, stacheHelperResult;

				if (!scopeData.value) {
					// nothing found yet, look for a stache helper
					var name = observeReader.reads(expr.methodExpr.key).map(function(part) {
						return part.key;
					}).join(".");

					stacheHelper = stacheHelperCore.getHelper(name);
					if(stacheHelper) {
						args = expr.args(localScope, null)();
						stacheHelperResult = stacheHelper.fn.apply(localScope.peek("."), args);
						if(typeof stacheHelperResult === "function") {
							stacheHelperResult(el);
						}
						return stacheHelperResult;
					}

					//!steal-remove-start
					dev.warn("can-stache-bindings: " + attributeName + " couldn't find method named " + expr.methodExpr.key, {
						element: el,
						scope: data.scope
					});
					//!steal-remove-end

					return null;
				}

				args = expr.args(localScope, null)();
				return scopeData.value.apply(scopeData.parent, args);
			};

			// Unbind the event when the attribute is removed from the DOM
			var attributesHandler = function(ev) {
				var isEventAttribute = ev.attributeName === attributeName;
				var isRemoved = !this.getAttribute(attributeName);
				var isEventAttributeRemoved = isEventAttribute && isRemoved;
				if (isEventAttributeRemoved) {
					unbindEvent();
				}
			};
			// Unbind the event when the target is removed from the DOM
			var removedHandler = function(ev) {
				unbindEvent();
			};
			var unbindEvent = function() {
				canEvent.off.call(bindingContext, event, handler);
				canEvent.off.call(el, attributesEventStr, attributesHandler);
				canEvent.off.call(el, removedStr, removedHandler);
			};

			// Bind the handler defined above to the element we're currently processing and the event name provided in this
			// attribute name (can-click="foo")
			canEvent.on.call(bindingContext, event, handler);
			canEvent.on.call(el, attributesEventStr, attributesHandler);
			canEvent.on.call(el, removedStr, removedHandler);
		}
};


// ## Attribute Syntaxes
// The following sets up the bindings functions to be called
// when called in a template.

//!steal-remove-start
function syntaxWarning(el, attrData) {
	dev.warn('can-stache-bindings: mismatched binding syntax - ' + encoder.decode(attrData.attributeName));
}
viewCallbacks.attr(/^(:lp:).+(:rb:)$/, syntaxWarning);
viewCallbacks.attr(/^(:lb:).+(:rp:)$/, syntaxWarning);
viewCallbacks.attr(/^(:lp:)(:lb:).+(:rb:)(:rp:)$/, syntaxWarning);
//!steal-remove-end

// `{}="bar"` data bindings.
viewCallbacks.attr(/^(:lb:)[(:c:)\w-]+(:rb:)$/, behaviors.data);
// value:to="bar" data bindings
// these are separate so that they only capture at the end
// to avoid (toggle)="bar" which is encoded as :lp:toggle:rp:="bar"
viewCallbacks.attr(/[\w\.:]+:to$/, behaviors.data);
viewCallbacks.attr(/[\w\.:]+:from$/, behaviors.data);
viewCallbacks.attr(/[\w\.:]+:bind$/, behaviors.data);
// value:to:on:input="bar" data bindings
viewCallbacks.attr(/[\w\.:]+:to:on:[\w\.:]+/, behaviors.data);
viewCallbacks.attr(/[\w\.:]+:from:on:[\w\.:]+/, behaviors.data);
viewCallbacks.attr(/[\w\.:]+:bind:on:[\w\.:]+/, behaviors.data);

// `*ref-export` shorthand.
viewCallbacks.attr(/\*[\w\.\-_]+/, behaviors.reference);

// `(EVENT)` event bindings.
viewCallbacks.attr(/on:[\w\.:]+/, behaviors.event);
viewCallbacks.attr(/^(:lp:)[(:d:)?\w\.\\]+(:rp:)$/, behaviors.event);

// Legacy bindings.
viewCallbacks.attr(/can-[\w\.]+/, behaviors.event);

// ## getObservableFrom
// An object of helper functions that make a getter/setter observable
// on different types of objects.
var getObservableFrom = {
	// ### getObservableFrom.viewModelOrAttribute
	viewModelOrAttribute: function(el, scope, vmNameOrProp, bindingData, mustBeSettable, stickyCompute, event) {
		var viewModel = domData.get.call(el, viewModelBindingStr);

		// if we have a viewModel, use it; otherwise, setup attribute binding
		if (viewModel) {
			return this.viewModel.apply(this, arguments);
		} else {
			return this.attribute.apply(this, arguments);
		}
	},
	// ### getObservableFrom.scope
	// Returns a compute from the scope.  This handles expressions like `someMethod(.,1)`.
	scope: function(el, scope, scopeProp, bindingData, mustBeSettable, stickyCompute) {
		if(!scopeProp) {
			return observable();
		} else {
			if(mustBeSettable) {
				var parentExpression = expression.parse(scopeProp,{baseMethodType: "Call"});
				return parentExpression.value(scope, new Scope.Options({}));
			} else {
				var observation = new Observation(function() {});

				observation[canSymbol.for(setValueSymbol)] = function(newVal) {
					scope.set(cleanVMName(scopeProp), newVal);
				};

				return observation;
			}
		}
	},
	// ### getObservableFrom.viewModel
	// Returns a compute that's two-way bound to the `viewModel` returned by
	// `options.getViewModel()`.
	viewModel: function(el, scope, vmName, bindingData, mustBeSettable, stickyCompute) {
		var setName = cleanVMName(vmName);
		var isBoundToContext = vmName === "." || vmName === "this";
		var keysToRead = isBoundToContext ? [] : observeReader.reads(vmName);

		var observation = new Observation(function() {
			var viewModel = bindingData.getViewModel();
			return observeReader.read(viewModel, keysToRead, {}).value;
		});

		observation[canSymbol.for(setValueSymbol)] = function(newVal) {
			var viewModel = bindingData.getViewModel();

<<<<<<< HEAD
			if(arguments.length) { // should this check if mustBeSettable is true ???
				if(stickyCompute) {
					// TODO: Review what this is used for.
					var oldValue = canReflect.getKeyValue(viewModel, setName);
					if (canReflect.isObservableLike(oldValue)) {
						canReflect.setValue(oldValue, newVal);
					} else {
						canReflect.setKeyValue(viewModel, setName, observable(canReflect.getValue(stickyCompute)));
					}
				} else {
					if(isBoundToContext) {
						canReflect.setValue(viewModel, newVal);
					} else {
						canReflect.setKeyValue(viewModel, setName, newVal);
					}

				}
			}
		};

		return observation;
	},
	// ### getObservableFrom.attribute
	// Returns a compute that is two-way bound to an attribute or property on the element.
	attribute: function(el, scope, prop, bindingData, mustBeSettable, stickyCompute, event) {
		// Determine the event or events we need to listen to
		// when this value changes.
		if(!event) {
			event = "change";
			var isRadioInput = el.nodeName === 'INPUT' && el.type === 'radio';
			var isValidProp = prop === 'checked' && !bindingData.legacyBindings;
			if (isRadioInput && isValidProp) {
				event = 'radiochange';
			}

			var isSpecialProp = attr.special[prop] && attr.special[prop].addEventListener;
			if (isSpecialProp) {
				event = prop;
			}
		}

		var hasChildren = el.nodeName.toLowerCase() === "select",
			isMultiselectValue = prop === "value" && hasChildren && el.multiple,
			// Sets the element property or attribute.
			set = function(newVal) {
				if(bindingData.legacyBindings && hasChildren &&
					("selectedIndex" in el) && prop === "value") {
					attr.setAttrOrProp(el, prop, newVal == null ? "" : newVal);
				} else {
					attr.setAttrOrProp(el, prop, newVal);
				}

				return newVal;
			},
			get = function() {
				return attr.get(el, prop);
			};

		if(isMultiselectValue) {
			prop = "values";
=======
					canEvent.off.call(onBindElement ? el : canViewModel(el), event, handler);
					canEvent.off.call(el, 'attributes', attributesHandler);
				}
			};
			canEvent.on.call(el, 'attributes', attributesHandler);
>>>>>>> f0058428
		}

		var observation = new Observation(get);

		observation[canSymbol.for(setValueSymbol)] = set;
		observation[canSymbol.for(getValueSymbol)] = get;

		observation[canSymbol.for(onValueSymbol)] = function(updater) {
			var translationHandler = function() {
				updater(get());
			};
			singleReference.set(updater, this, translationHandler);

			if (event === "radiochange") {
				canEvent.on.call(el, "change", translationHandler);
			}

			canEvent.on.call(el, event, translationHandler);
		};

		observation[canSymbol.for(offValueSymbol)] = function(updater) {
			var translationHandler = singleReference.getAndDelete(updater, this);

<<<<<<< HEAD
			if (event === "radiochange") {
				canEvent.off.call(el, "change", translationHandler);
=======
	//!steal-remove-start
	function syntaxWarning(el, attrData) {
		dev.warn('can/view/bindings/bindings.js: mismatched binding syntax - ' + attrData.attributeName);
	}
	viewCallbacks.attr(/^\(.+\}$/, syntaxWarning);
	viewCallbacks.attr(/^\{.+\)$/, syntaxWarning);
	viewCallbacks.attr(/^\(\{.+\}\)$/, syntaxWarning);
	//!steal-remove-end


	// ## getComputeFrom
	// An object of helper functions that make a getter/setter compute
	// on different types of objects.
	var getComputeFrom = {
		// ### getComputeFrom.scope
		// Returns a compute from the scope.  This handles expressions like `someMethod(.,1)`.
		scope: function(el, scope, scopeProp, bindingData, mustBeACompute, stickyCompute){
			if(!scopeProp) {
				return compute();
			} else {
				if(mustBeACompute) {
					var parentExpression = expression.parse(scopeProp,{baseMethodType: "Call"});
					return parentExpression.value(scope, new Scope.Options({}));
				} else {
					return function(newVal){
						scope.attr(cleanVMName(scopeProp), newVal);
					};
				}

>>>>>>> f0058428
			}

			canEvent.off.call(el, event, translationHandler);
		};

		return observation;
	}
};

// ## bind
// An object with helpers that perform bindings in a certain direction.
// These use the semaphore to prevent cycles.
var bind = {
	// ## bind.childToParent
	// Listens to the child and updates the parent when it changes.
	// - `syncChild` - Makes sure the child is equal to the parent after the parent is set.
	childToParent: function(el, parentObservable, childObservable, bindingsSemaphore, attrName, syncChild) {
		// Updates the parent if
		var updateParent = function(newVal) {
			if (!bindingsSemaphore[attrName]) {
				if (parentObservable && parentObservable[canSymbol.for(getValueSymbol)]) {
					if (canReflect.getValue(parentObservable) !== newVal) {
						canReflect.setValue(parentObservable, newVal);
					}

					if( syncChild ) {
						// If, after setting the parent, it's value is not the same as the child,
						// update the child with the value of the parent.
						// This is used by `can-value`.
						if(canReflect.getValue(parentObservable) !== canReflect.getValue(childObservable)) {
							bindingsSemaphore[attrName] = (bindingsSemaphore[attrName] || 0) + 1;
							canReflect.setValue(childObservable, canReflect.getValue(parentObservable));

							queues.mutateQueue.enqueue(function decrementChildToParentSemaphore() {
								--bindingsSemaphore[attrName];
							},null,[],{});
						}
					}
				}
				// The parentObservable can sometimes be just an observable if the observable
				// is on a plain JS object. This updates the observable to match whatever the
				// new value is.
				else if(canReflect.isMapLike(parentObservable)) {
					// !steal-dev-start
					var attrValue = el.getAttribute(attrName);
					dev.warn("can-stache-bindings: Merging " + attrName + " into " + attrValue + " because its parent is non-observable");
					// !steal-dev-end
					canReflect.eachKey(parentObservable, function(prop) {
						canReflect.deleteKeyValue(parentObservable, prop);
					});
					canReflect.setValue(
						parentObservable,
						(newVal && newVal.serialize) ? newVal.serialize() : newVal,
						true
					);
				}
			}
		};

<<<<<<< HEAD
		if(childObservable && childObservable[canSymbol.for(getValueSymbol)]) {
			canReflect.onValue(childObservable, updateParent,"notify");
=======
			var hasChildren = el.nodeName.toLowerCase() === "select",
				isMultiselectValue = prop === "value" && hasChildren && el.multiple,
				// Sets the element property or attribute.
				set = function(newVal){
					attr.setAttrOrProp(el, prop, newVal);

					return newVal;
				},
				get = function(){
					return attr.get(el, prop);
				};

			if(isMultiselectValue) {
				prop = "values";
			}

			return compute(get(), {
				on: function(updater){
					canEvent.on.call(el,event, updater);
				},
				off: function(updater){
					canEvent.off.call(el,event, updater);
				},
				get: get,
				set: set
			});
>>>>>>> f0058428
		}

		return updateParent;
	},
	// parent -> child binding
	parentToChild: function(el, parentObservable, childUpdate, bindingsSemaphore, attrName) {
		// setup listening on parent and forwarding to viewModel
		var updateChild = function(newValue) {
			// Save the viewModel property name so it is not updated multiple times.
			// We listen for when the batch has ended, and all observation updates have ended.
			bindingsSemaphore[attrName] = (bindingsSemaphore[attrName] || 0) + 1;
			canReflect.setValue(childUpdate, newValue);

			// only after computes have been updated, reduce the update counter
			queues.mutateQueue.enqueue(function decrementParentToChildSemaphore() {
				--bindingsSemaphore[attrName];
			},null,[],{});
		};

		if(parentObservable && parentObservable[canSymbol.for(getValueSymbol)]) {
			canReflect.onValue(parentObservable, updateChild,"notify");
		}

		return updateChild;
	}
};
var startsWith = String.prototype.startsWith || function(text){
	return this.indexOf(text) === 0;
};

// Gets an event name in the after part.
function getEventName(result) {
	if(result.special.on !== undefined) {
		return result.tokens[result.special.on+1];
	}
}

var bindingRules = {
	to: {
		childToParent: true,
		parentToChild: false,
		syncChildWithParent: false
	},
	from: {
		childToParent: false,
		parentToChild: true,
		syncChildWithParent: false,
	},
	bind: {
		childToParent: true,
		parentToChild: true,
		syncChildWithParent: true,
	}
};
var bindingNames = [];
var special = {
	vm: true,
	on: true
};
each(bindingRules, function(value, key){
	bindingNames.push(key);
	special[key] = true;
});

// "on:click:value:to" //-> {tokens: [...], special: {on: 0, to: 3}}
function tokenize(source) {
	var splitByColon = source.split(":");
	// combine tokens that are not to, from, vm,
	var result = {
		tokens: [],
		special: {}
	};
	splitByColon.forEach(function(token){
		if(special[token]) {
			result.special[token] = result.tokens.push(token) - 1;
		} else {
			result.tokens.push(token);
		}
	});

	return result;
}

// Regular expressions for getBindingInfo
var bindingsRegExp = /\{(\()?(\^)?([^\}\)]+)\)?\}/,
		ignoreAttributesRegExp = /^(data-view-id|class|name|id|\[[\w\.-]+\]|#[\w\.-])$/i,
		DOUBLE_CURLY_BRACE_REGEX = /\{\{/g,
		encodedSpacesRegExp = /\\s/g,
		encodedForwardSlashRegExp = /\\f/g;

// ## getChildBindingStr
var getChildBindingStr = function(tokens, favorViewModel) {
	if (tokens.indexOf('vm') >= 0) {
		return viewModelBindingStr;
	} else if (tokens.indexOf('el') >= 0) {
		return attributeBindingStr;
	} else {
		return favorViewModel ?  viewModelBindingStr: viewModelOrAttributeBindingStr;
	}
};

// ## getBindingInfo
// takes a node object like {name, value} and returns
// an object with information about that binding.
// Properties:
// - `parent` - where is the parentName read from: "scope", "attribute", "viewModel".
// - `parentName` - what is the parent property that should be read.
// - `child` - where is the childName read from: "scope", "attribute", "viewModel".
//  - `childName` - what is the child property that should be read.
// - `parentToChild` - should changes in the parent update the child.
// - `childToParent` - should changes in the child update the parent.
// - `bindingAttributeName` - the attribute name that created this binding.
// - `initializeValues` - should parent and child be initialized to their counterpart.
// If undefined is return, there is no binding.
var getBindingInfo = function(node, attributeViewModelBindings, templateType, tagName, favorViewModel) {
		var bindingInfo,
			attributeName = encoder.decode( node.name ),
			attributeValue = node.value || "",
			childName;

		// START: check new binding syntaxes ======
		var result = tokenize(attributeName),
			dataBindingName,
			specialIndex;



		// check if there's a match of a binding name with at least a value before it
		bindingNames.forEach(function(name){
			if(result.special[name] !== undefined && result.special[name] > 0) {
				dataBindingName = name;
				specialIndex = result.special[name];
				return false;
			}
		});

		if(dataBindingName) {
			var childEventName = getEventName(result);
			var initializeValues = childEventName ? false : true;
			return assign({
				parent: scopeBindingStr,
				child: getChildBindingStr(result.tokens, favorViewModel),
				// the child is going to be the token before the special location
				childName: result.tokens[specialIndex-1],
				childEvent: childEventName,
				bindingAttributeName: attributeName,
				parentName: attributeValue,
				initializeValues: initializeValues
			}, bindingRules[dataBindingName]);
		}
		// END: check new binding syntaxes ======

<<<<<<< HEAD
=======
	// ## getBindingInfo
	// takes a node object like {name, value} and returns
	// an object with information about that binding.
	// Properties:
	// - `parent` - where is the parentName read from: "scope", "attribute", "viewModel".
	// - `parentName` - what is the parent property that should be read.
	// - `child` - where is the childName read from: "scope", "attribute", "viewModel".
	//  - `childName` - what is the child property that should be read.
	// - `parentToChild` - should changes in the parent update the child.
	// - `childToParent` - should changes in the child update the parent.
	// - `bindingAttributeName` - the attribute name that created this binding.
	// - `initializeValues` - should parent and child be initialized to their counterpart.
	// If undefined is return, there is no binding.
	var getBindingInfo = function(node, attributeViewModelBindings, templateType, tagName){
		var bindingInfo,
			attributeName = node.name,
			attributeValue = node.value || "";
>>>>>>> f0058428

		// Does this match the new binding syntax?
		var matches = attributeName.match(bindingsRegExp);
		if(!matches) {
<<<<<<< HEAD
			var ignoreAttribute = ignoreAttributesRegExp.test(attributeName);
			var vmName = string.camelize(attributeName);

			//!steal-remove-start
			// user tried to pass something like id="{foo}", so give them a good warning
			// Something like id="{{foo}}" is ok, though. (not a binding)
			if(ignoreAttribute && node.value.replace(DOUBLE_CURLY_BRACE_REGEX, "").indexOf("{") > -1) {
				dev.warn("can-component: looks like you're trying to pass "+attributeName+" as an attribute into a component, "+
				"but it is not a supported attribute");
			}
			//!steal-remove-end

			// if this is handled by another binding or a attribute like `id`.
			if ( ignoreAttribute || viewCallbacks.attr( encoder.encode(attributeName) ) ) {
				return;
			}
			var syntaxRight = attributeValue[0] === "{" && last(attributeValue) === "}";
			var isAttributeToChild = templateType === "legacy" ? attributeViewModelBindings[vmName] : !syntaxRight;
			var scopeName = syntaxRight ? attributeValue.substr(1, attributeValue.length - 2 ) : attributeValue;
			if(isAttributeToChild) {
				return {
					bindingAttributeName: attributeName,
					parent: attributeBindingStr,
					parentName: attributeName,
					child: viewModelBindingStr,
					childName: vmName,
					parentToChild: true,
					childToParent: true,
					syncChildWithParent: true
				};
			} else {
				return {
					bindingAttributeName: attributeName,
					parent: scopeBindingStr,
					parentName: scopeName,
					child: viewModelBindingStr,
					childName: vmName,
					parentToChild: true,
					childToParent: true,
					syncChildWithParent: true
				};
			}
=======
			return;
>>>>>>> f0058428
		}

		var twoWay = !!matches[1],
			childToParent = twoWay || !!matches[2],
			parentToChild = twoWay || !childToParent;

		childName = matches[3];
		//!steal-dev-start
		// Warn about using old style (brace-delimited) binding syntax.  We've moved to using
		// :bind, :from, and :to instead.
		var newLookup = {
			"^": ":to",
			"(": ":bind"
		};
		dev.warn(
			"can-stache-bindings: the data binding format " +
			attributeName +
			" is deprecated. Use " +
			string.camelize(matches[3][0] === "$" ? matches[3].slice(1) : matches[3]) +
			(newLookup[attributeName.charAt(1)] || ":from") +
			" instead"
		);
		//!steal-dev-end
		var isDOM = childName.charAt(0) === "$";
		if(isDOM) {
			bindingInfo = {
				parent: scopeBindingStr,
				child: attributeBindingStr,
				childToParent: childToParent,
				parentToChild: parentToChild,
				bindingAttributeName: attributeName,
				childName: childName.substr(1),
				parentName: attributeValue,
				initializeValues: true,
				syncChildWithParent: twoWay
			};
			if(tagName === "select") {
				bindingInfo.stickyParentToChild = true;
			}
			return bindingInfo;
		} else {
			bindingInfo = {
				parent: scopeBindingStr,
				child: viewModelBindingStr,
				childToParent: childToParent,
				parentToChild: parentToChild,
				bindingAttributeName: attributeName,
				childName: decodeAttrName(string.camelize(childName)),
				parentName: attributeValue,
				initializeValues: true,
				syncChildWithParent: twoWay
			};
			if(attributeValue.trim().charAt(0) === "~") {
				bindingInfo.stickyParentToChild = true;
			}
			return bindingInfo;
		}
};
var decodeAttrName = function(name){
	return name
		.replace(encodedSpacesRegExp, " ")
		.replace(encodedForwardSlashRegExp, "/");
};


// ## makeDataBinding
// Makes a data binding for an attribute `node`.  Returns an object with information
// about the binding, including an `onTeardown` method that undoes the binding.
// If the data binding involves a `viewModel`, an `onCompleteBinding` method is returned on
// the object.  This method must be called after the element has a `viewModel` with the
// `viewModel` to complete the binding.
//
// - `node` - an attribute node or an object with a `name` and `value` property.
// - `el` - the element this binding belongs on.
// - `bindingData` - an object with:
//   - `templateType` - the type of template.
//   - `scope` - the `Scope`,
//   - `semaphore` - an object that keeps track of changes in different properties to prevent cycles,
//   - `getViewModel`  - a function that returns the `viewModel` when called.  This function can be passed around (not called) even if the
//      `viewModel` doesn't exist yet.
//   - `attributeViewModelBindings` - properties already specified as being a viewModel<->attribute (as opposed to viewModel<->scope) binding.
//
// Returns:
// - `undefined` - If this isn't a data binding.
// - `object` - An object with information about the binding.
var makeDataBinding = function(node, el, bindingData) {
	// Get information about the binding.
	var bindingInfo = getBindingInfo(node, bindingData.attributeViewModelBindings, bindingData.templateType, el.nodeName.toLowerCase(), bindingData.favorViewModel);
	if(!bindingInfo) {
		return;
	}
	// assign some bindingData props to the bindingInfo
	bindingInfo.alreadyUpdatedChild = bindingData.alreadyUpdatedChild;
	if( bindingData.initializeValues) {
		bindingInfo.initializeValues = true;
	}

<<<<<<< HEAD
	// Get computes for the parent and child binding
	var parentObservable = getObservableFrom[bindingInfo.parent](
		el,
		bindingData.scope,
		bindingInfo.parentName,
		bindingData,
		bindingInfo.parentToChild
	),
	childObservable = getObservableFrom[bindingInfo.child](
		el,
		bindingData.scope,
		bindingInfo.childName,
		bindingData,
		bindingInfo.childToParent,
		bindingInfo.stickyParentToChild && parentObservable,
		bindingInfo.childEvent
	),
	// these are the functions bound to one compute that update the other.
	updateParent,
	updateChild;

	if(bindingData.nodeList) {
		if(parentObservable) {
			canReflect.setPriority(parentObservable, bindingData.nodeList.nesting+1);
=======
	};
	// Regular expressions for getBindingInfo
	var bindingsRegExp = /\{(\()?(\^)?([^\}\)]+)\)?\}/;


	// ## makeDataBinding
	// Makes a data binding for an attribute `node`.  Returns an object with information
	// about the binding, including an `onTeardown` method that undoes the binding.
	// If the data binding involves a `viewModel`, an `onCompleteBinding` method is returned on
	// the object.  This method must be called after the element has a `viewModel` with the
	// `viewModel` to complete the binding.
	//
	// - `node` - an attribute node or an object with a `name` and `value` property.
	// - `el` - the element this binding belongs on.
	// - `bindingData` - an object with:
	//   - `templateType` - the type of template.
	//   - `scope` - the `Scope`,
	//   - `semaphore` - an object that keeps track of changes in different properties to prevent cycles,
	//   - `getViewModel`  - a function that returns the `viewModel` when called.  This function can be passed around (not called) even if the
	//      `viewModel` doesn't exist yet.
	//   - `attributeViewModelBindings` - properties already specified as being a viewModel<->attribute (as opposed to viewModel<->scope) binding.
	//
	// Returns:
	// - `undefined` - If this isn't a data binding.
	// - `object` - An object with information about the binding.
	var makeDataBinding = function(node, el, bindingData){

		// Get information about the binding.
		var bindingInfo = getBindingInfo(node, bindingData.attributeViewModelBindings, bindingData.templateType, el.nodeName.toLowerCase());
		if(!bindingInfo) {
			return;
		}
		// assign some bindingData props to the bindingInfo
		bindingInfo.alreadyUpdatedChild = bindingData.alreadyUpdatedChild;
		if( bindingData.initializeValues) {
			bindingInfo.initializeValues = true;
>>>>>>> f0058428
		}

		if(childObservable) {
			canReflect.setPriority(childObservable, bindingData.nodeList.nesting+1);
		}
	}

	// Only bind to the parent if it will update the child.
	if(bindingInfo.parentToChild) {
		updateChild = bind.parentToChild(el, parentObservable, childObservable, bindingData.semaphore, bindingInfo.bindingAttributeName);
	}

	// This completes the binding.  We can't call it right away because
	// the `viewModel` might not have been created yet.
	var completeBinding = function() {
		if(bindingInfo.childToParent) {
			// setup listening on parent and forwarding to viewModel
			updateParent = bind.childToParent(el, parentObservable, childObservable, bindingData.semaphore, bindingInfo.bindingAttributeName,
				bindingInfo.syncChildWithParent);
		}
		// the child needs to be bound even if
		else if(bindingInfo.stickyParentToChild && childObservable[canSymbol.for(onValueSymbol)])  {
			canReflect.onValue(childObservable, noop,"notify");
		}

		if(bindingInfo.initializeValues) {
			initializeValues(bindingInfo, childObservable, parentObservable, updateChild, updateParent);
		}
	};

	// This tears down the binding.
	var onTeardown = function() {
		unbindUpdate(parentObservable, updateChild);
		unbindUpdate(childObservable, updateParent);
		unbindUpdate(childObservable, noop);
	};

	// If this binding depends on the viewModel, which might not have been created,
	// return the function to complete the binding as `onCompleteBinding`.
	if(bindingInfo.child === viewModelBindingStr) {
		return {
			value: bindingInfo.stickyParentToChild ? observable(getValue(parentObservable)) : getValue(parentObservable),
			onCompleteBinding: completeBinding,
			bindingInfo: bindingInfo,
			onTeardown: onTeardown
		};
	} else {
		completeBinding();
		return {
			bindingInfo: bindingInfo,
			onTeardown: onTeardown
		};
	}
};

// ## initializeValues
// Updates the parent or child value depending on the direction of the binding
// or if the child or parent is `undefined`.
var initializeValues = function(bindingInfo, childObservable, parentObservable, updateChild, updateParent) {
	var doUpdateParent = false;

	if(bindingInfo.parentToChild && !bindingInfo.childToParent) {
		// updateChild
	}
	else if(!bindingInfo.parentToChild && bindingInfo.childToParent) {
		doUpdateParent = true;
	}
	// Two way
	// Update child or parent depending on who has a value.
	// If both have a value, update the child.
	else if(getValue(childObservable) === undefined) {
		// updateChild
	} else if(getValue(parentObservable) === undefined) {
		doUpdateParent = true;
	}

	if(doUpdateParent) {
		updateParent( getValue(childObservable) );
	} else {
		if(!bindingInfo.alreadyUpdatedChild) {
			updateChild( getValue(parentObservable) );
		}
	}
};

// For "sticky" select values, we need to know when `<option>`s are
// added or removed to a `<select>`.  If we don't have
// MutationObserver, we need to setup can.view.live to
// callback when this happens.
if( !getMutationObserver() ) {
		var updateSelectValue = function(el) {
			var bindingCallback = domData.get.call(el, "canBindingCallback");
			if(bindingCallback) {
				bindingCallback.onMutation(el);
			}
		};
		live.registerChildMutationCallback("select",updateSelectValue);
		live.registerChildMutationCallback("optgroup",function(el) {
			updateSelectValue(el.parentNode);
		});
}


<<<<<<< HEAD
// ## isContentEditable
// Determines if an element is contenteditable.
// An element is contenteditable if it contains the `contenteditable`
// attribute set to either an empty string or "true".
// By default an element is also contenteditable if its immediate parent
// has a truthy version of the attribute, unless the element is explicitly
// set to "false".
var isContentEditable = (function() {
		// A contenteditable element has a value of an empty string or "true"
		var values = {
			"": true,
			"true": true,
			"false": false
		};

		// Tests if an element has the appropriate contenteditable attribute
		var editable = function(el) {
			// DocumentFragments do not have a getAttribute
			if(!el || !el.getAttribute) {
				return;
			}

			var attr = el.getAttribute("contenteditable");
			return values[attr];
		};

		return function (el) {
			// First check if the element is explicitly true or false
			var val = editable(el);
			if(typeof val === "boolean") {
				return val;
			} else {
				// Otherwise, check the parent
				return !!editable(el.parentNode);
			}
		};
})(),
removeBrackets = function(value, open, close) {
	open = open || "{";
	close = close || "}";
=======
	var removeBrackets = function(value, open, close){
			open = open || "{";
			close = close || "}";
>>>>>>> f0058428

	if(value[0] === open && value[value.length-1] === close) {
		return value.substr(1, value.length - 2);
	}
	return value;
},
getValue = function(value) {
	return value && value[canSymbol.for(getValueSymbol)] ? canReflect.getValue(value) : value;
},
unbindUpdate = function(observable, updater) {
	if(observable && observable[canSymbol.for(getValueSymbol)] && typeof updater === "function") {
		canReflect.offValue(observable, updater,"notify");
	}
},
cleanVMName = function(name) {
	return name.replace(/@/g, "");
};

module.exports = {
	behaviors: behaviors,
	getBindingInfo: getBindingInfo
};<|MERGE_RESOLUTION|>--- conflicted
+++ resolved
@@ -17,14 +17,14 @@
 var canViewModel = require('can-view-model');
 var observeReader = require('can-stache-key');
 var Observation = require('can-observation');
-var observable = require('can-simple-observable');
+var SimpleObservable = require('can-simple-observable');
 
 var assign = require('can-util/js/assign/assign');
 var makeArray  = require('can-util/js/make-array/make-array');
 var each  = require('can-util/js/each/each');
 var string = require('can-util/js/string/string');
 var dev = require('can-util/js/dev/dev');
-var types = require('can-types');
+var last = require('can-util/js/last/last');
 
 var getMutationObserver = require('can-globals/mutation-observer/mutation-observer');
 var domEvents = require('can-util/dom/events/events');
@@ -38,6 +38,8 @@
 var singleReference = require("can-util/js/single-reference/single-reference");
 var encoder = require("can-attribute-encoder");
 var queues = require("can-queues");
+var SettableObservable = require("can-simple-observable/setter/setter");
+var makeCompute = require("can-view-scope/make-compute-like");
 
 var addEnterEvent = require('can-event-dom-enter/compat');
 addEnterEvent(domEvents);
@@ -273,9 +275,9 @@
 				return;
 			}
 			var viewModel,
-				getViewModel = function() {
+				getViewModel = Observation.ignore(function() {
 					return viewModel || (viewModel = canViewModel(el));
-				},
+				}),
 				semaphore = {},
 				teardown;
 
@@ -367,7 +369,6 @@
 
 			// Get the `event` name and if we are listening to the element or viewModel.
 			// The attribute name is the name of the event.
-<<<<<<< HEAD
 			var attributeName = encoder.decode( data.attributeName ),
 				// the name of the event we are binding
 				event,
@@ -380,16 +381,6 @@
 				attributeName.indexOf(bindMatchStr+":") !== -1
 				) {
 				return this.data(el, data);
-=======
-			var attributeName = data.attributeName,
-			// The old way of binding is can-X
-				event = removeBrackets(attributeName, '(', ')'),
-				onBindElement;
-
-			if(event.charAt(0) === "$") {
-				event = event.substr(1);
-				onBindElement = true;
->>>>>>> f0058428
 			}
 
 			// legacy binding
@@ -487,22 +478,8 @@
 
 				if(!(expr instanceof expression.Call) && !(expr instanceof expression.Helper)) {
 
-<<<<<<< HEAD
 					var defaultArgs = [data.scope._context, el].concat(makeArray(arguments)).map(function(data) {
 						return new expression.Arg(new expression.Literal(data));
-=======
-					// make a scope with these things just under
-					var localScope = data.scope.add({
-						"%element": this,
-						"$element": types.wrapElement(el),
-						"%event": ev,
-						"%viewModel": viewModel,
-						"%scope": data.scope,
-						"%context": data.scope._context,
-						"%arguments": arguments
-					},{
-						notContext: true
->>>>>>> f0058428
 					});
 					expr = new expression.Call(expr, defaultArgs, {} );
 				}
@@ -516,7 +493,6 @@
 					"@context": data.scope._context,
 
 					"%element": this,
-					"$element": types.wrapElement(el),
 					"%event": ev,
 					"%viewModel": viewModel,
 					"%scope": data.scope,
@@ -646,7 +622,7 @@
 	// Returns a compute from the scope.  This handles expressions like `someMethod(.,1)`.
 	scope: function(el, scope, scopeProp, bindingData, mustBeSettable, stickyCompute) {
 		if(!scopeProp) {
-			return observable();
+			return new SimpleObservable();
 		} else {
 			if(mustBeSettable) {
 				var parentExpression = expression.parse(scopeProp,{baseMethodType: "Call"});
@@ -670,34 +646,29 @@
 		var isBoundToContext = vmName === "." || vmName === "this";
 		var keysToRead = isBoundToContext ? [] : observeReader.reads(vmName);
 
-		var observation = new Observation(function() {
+
+		var observation = new SettableObservable(function getViewModelProperty() {
 			var viewModel = bindingData.getViewModel();
 			return observeReader.read(viewModel, keysToRead, {}).value;
+		},function setViewModelProperty(newVal){
+			var viewModel = bindingData.getViewModel();
+			if(stickyCompute) {
+				// TODO: Review what this is used for.
+				var oldValue = canReflect.getKeyValue(viewModel, setName);
+				if (canReflect.isObservableLike(oldValue)) {
+					canReflect.setValue(oldValue, newVal);
+				} else {
+					canReflect.setKeyValue(viewModel, setName, new SimpleObservable(canReflect.getValue(stickyCompute)));
+				}
+			} else {
+				if(isBoundToContext) {
+					canReflect.setValue(viewModel, newVal);
+				} else {
+					canReflect.setKeyValue(viewModel, setName, newVal);
+				}
+
+			}
 		});
-
-		observation[canSymbol.for(setValueSymbol)] = function(newVal) {
-			var viewModel = bindingData.getViewModel();
-
-<<<<<<< HEAD
-			if(arguments.length) { // should this check if mustBeSettable is true ???
-				if(stickyCompute) {
-					// TODO: Review what this is used for.
-					var oldValue = canReflect.getKeyValue(viewModel, setName);
-					if (canReflect.isObservableLike(oldValue)) {
-						canReflect.setValue(oldValue, newVal);
-					} else {
-						canReflect.setKeyValue(viewModel, setName, observable(canReflect.getValue(stickyCompute)));
-					}
-				} else {
-					if(isBoundToContext) {
-						canReflect.setValue(viewModel, newVal);
-					} else {
-						canReflect.setKeyValue(viewModel, setName, newVal);
-					}
-
-				}
-			}
-		};
 
 		return observation;
 	},
@@ -739,13 +710,6 @@
 
 		if(isMultiselectValue) {
 			prop = "values";
-=======
-					canEvent.off.call(onBindElement ? el : canViewModel(el), event, handler);
-					canEvent.off.call(el, 'attributes', attributesHandler);
-				}
-			};
-			canEvent.on.call(el, 'attributes', attributesHandler);
->>>>>>> f0058428
 		}
 
 		var observation = new Observation(get);
@@ -769,40 +733,8 @@
 		observation[canSymbol.for(offValueSymbol)] = function(updater) {
 			var translationHandler = singleReference.getAndDelete(updater, this);
 
-<<<<<<< HEAD
 			if (event === "radiochange") {
 				canEvent.off.call(el, "change", translationHandler);
-=======
-	//!steal-remove-start
-	function syntaxWarning(el, attrData) {
-		dev.warn('can/view/bindings/bindings.js: mismatched binding syntax - ' + attrData.attributeName);
-	}
-	viewCallbacks.attr(/^\(.+\}$/, syntaxWarning);
-	viewCallbacks.attr(/^\{.+\)$/, syntaxWarning);
-	viewCallbacks.attr(/^\(\{.+\}\)$/, syntaxWarning);
-	//!steal-remove-end
-
-
-	// ## getComputeFrom
-	// An object of helper functions that make a getter/setter compute
-	// on different types of objects.
-	var getComputeFrom = {
-		// ### getComputeFrom.scope
-		// Returns a compute from the scope.  This handles expressions like `someMethod(.,1)`.
-		scope: function(el, scope, scopeProp, bindingData, mustBeACompute, stickyCompute){
-			if(!scopeProp) {
-				return compute();
-			} else {
-				if(mustBeACompute) {
-					var parentExpression = expression.parse(scopeProp,{baseMethodType: "Call"});
-					return parentExpression.value(scope, new Scope.Options({}));
-				} else {
-					return function(newVal){
-						scope.attr(cleanVMName(scopeProp), newVal);
-					};
-				}
-
->>>>>>> f0058428
 			}
 
 			canEvent.off.call(el, event, translationHandler);
@@ -834,11 +766,13 @@
 						// This is used by `can-value`.
 						if(canReflect.getValue(parentObservable) !== canReflect.getValue(childObservable)) {
 							bindingsSemaphore[attrName] = (bindingsSemaphore[attrName] || 0) + 1;
+							queues.batch.start();
 							canReflect.setValue(childObservable, canReflect.getValue(parentObservable));
 
 							queues.mutateQueue.enqueue(function decrementChildToParentSemaphore() {
 								--bindingsSemaphore[attrName];
 							},null,[],{});
+							queues.batch.stop();
 						}
 					}
 				}
@@ -862,54 +796,27 @@
 			}
 		};
 
-<<<<<<< HEAD
 		if(childObservable && childObservable[canSymbol.for(getValueSymbol)]) {
 			canReflect.onValue(childObservable, updateParent,"notify");
-=======
-			var hasChildren = el.nodeName.toLowerCase() === "select",
-				isMultiselectValue = prop === "value" && hasChildren && el.multiple,
-				// Sets the element property or attribute.
-				set = function(newVal){
-					attr.setAttrOrProp(el, prop, newVal);
-
-					return newVal;
-				},
-				get = function(){
-					return attr.get(el, prop);
-				};
-
-			if(isMultiselectValue) {
-				prop = "values";
-			}
-
-			return compute(get(), {
-				on: function(updater){
-					canEvent.on.call(el,event, updater);
-				},
-				off: function(updater){
-					canEvent.off.call(el,event, updater);
-				},
-				get: get,
-				set: set
-			});
->>>>>>> f0058428
 		}
 
 		return updateParent;
 	},
 	// parent -> child binding
-	parentToChild: function(el, parentObservable, childUpdate, bindingsSemaphore, attrName) {
+	parentToChild: function(el, parentObservable, childObservable, bindingsSemaphore, attrName) {
 		// setup listening on parent and forwarding to viewModel
 		var updateChild = function(newValue) {
 			// Save the viewModel property name so it is not updated multiple times.
 			// We listen for when the batch has ended, and all observation updates have ended.
 			bindingsSemaphore[attrName] = (bindingsSemaphore[attrName] || 0) + 1;
-			canReflect.setValue(childUpdate, newValue);
+			queues.batch.start();
+			canReflect.setValue(childObservable, newValue);
 
 			// only after computes have been updated, reduce the update counter
 			queues.mutateQueue.enqueue(function decrementParentToChildSemaphore() {
 				--bindingsSemaphore[attrName];
 			},null,[],{});
+			queues.batch.stop();
 		};
 
 		if(parentObservable && parentObservable[canSymbol.for(getValueSymbol)]) {
@@ -1032,7 +939,7 @@
 		if(dataBindingName) {
 			var childEventName = getEventName(result);
 			var initializeValues = childEventName ? false : true;
-			return assign({
+			bindingInfo = assign({
 				parent: scopeBindingStr,
 				child: getChildBindingStr(result.tokens, favorViewModel),
 				// the child is going to be the token before the special location
@@ -1040,36 +947,19 @@
 				childEvent: childEventName,
 				bindingAttributeName: attributeName,
 				parentName: attributeValue,
-				initializeValues: initializeValues
+				initializeValues: initializeValues,
 			}, bindingRules[dataBindingName]);
+			if(attributeValue.trim().charAt(0) === "~") {
+				bindingInfo.stickyParentToChild = true
+			}
+			return bindingInfo;
 		}
 		// END: check new binding syntaxes ======
 
-<<<<<<< HEAD
-=======
-	// ## getBindingInfo
-	// takes a node object like {name, value} and returns
-	// an object with information about that binding.
-	// Properties:
-	// - `parent` - where is the parentName read from: "scope", "attribute", "viewModel".
-	// - `parentName` - what is the parent property that should be read.
-	// - `child` - where is the childName read from: "scope", "attribute", "viewModel".
-	//  - `childName` - what is the child property that should be read.
-	// - `parentToChild` - should changes in the parent update the child.
-	// - `childToParent` - should changes in the child update the parent.
-	// - `bindingAttributeName` - the attribute name that created this binding.
-	// - `initializeValues` - should parent and child be initialized to their counterpart.
-	// If undefined is return, there is no binding.
-	var getBindingInfo = function(node, attributeViewModelBindings, templateType, tagName){
-		var bindingInfo,
-			attributeName = node.name,
-			attributeValue = node.value || "";
->>>>>>> f0058428
 
 		// Does this match the new binding syntax?
 		var matches = attributeName.match(bindingsRegExp);
 		if(!matches) {
-<<<<<<< HEAD
 			var ignoreAttribute = ignoreAttributesRegExp.test(attributeName);
 			var vmName = string.camelize(attributeName);
 
@@ -1098,7 +988,8 @@
 					childName: vmName,
 					parentToChild: true,
 					childToParent: true,
-					syncChildWithParent: true
+					syncChildWithParent: true,
+
 				};
 			} else {
 				return {
@@ -1112,9 +1003,6 @@
 					syncChildWithParent: true
 				};
 			}
-=======
-			return;
->>>>>>> f0058428
 		}
 
 		var twoWay = !!matches[1],
@@ -1212,7 +1100,6 @@
 		bindingInfo.initializeValues = true;
 	}
 
-<<<<<<< HEAD
 	// Get computes for the parent and child binding
 	var parentObservable = getObservableFrom[bindingInfo.parent](
 		el,
@@ -1237,44 +1124,6 @@
 	if(bindingData.nodeList) {
 		if(parentObservable) {
 			canReflect.setPriority(parentObservable, bindingData.nodeList.nesting+1);
-=======
-	};
-	// Regular expressions for getBindingInfo
-	var bindingsRegExp = /\{(\()?(\^)?([^\}\)]+)\)?\}/;
-
-
-	// ## makeDataBinding
-	// Makes a data binding for an attribute `node`.  Returns an object with information
-	// about the binding, including an `onTeardown` method that undoes the binding.
-	// If the data binding involves a `viewModel`, an `onCompleteBinding` method is returned on
-	// the object.  This method must be called after the element has a `viewModel` with the
-	// `viewModel` to complete the binding.
-	//
-	// - `node` - an attribute node or an object with a `name` and `value` property.
-	// - `el` - the element this binding belongs on.
-	// - `bindingData` - an object with:
-	//   - `templateType` - the type of template.
-	//   - `scope` - the `Scope`,
-	//   - `semaphore` - an object that keeps track of changes in different properties to prevent cycles,
-	//   - `getViewModel`  - a function that returns the `viewModel` when called.  This function can be passed around (not called) even if the
-	//      `viewModel` doesn't exist yet.
-	//   - `attributeViewModelBindings` - properties already specified as being a viewModel<->attribute (as opposed to viewModel<->scope) binding.
-	//
-	// Returns:
-	// - `undefined` - If this isn't a data binding.
-	// - `object` - An object with information about the binding.
-	var makeDataBinding = function(node, el, bindingData){
-
-		// Get information about the binding.
-		var bindingInfo = getBindingInfo(node, bindingData.attributeViewModelBindings, bindingData.templateType, el.nodeName.toLowerCase());
-		if(!bindingInfo) {
-			return;
-		}
-		// assign some bindingData props to the bindingInfo
-		bindingInfo.alreadyUpdatedChild = bindingData.alreadyUpdatedChild;
-		if( bindingData.initializeValues) {
-			bindingInfo.initializeValues = true;
->>>>>>> f0058428
 		}
 
 		if(childObservable) {
@@ -1316,7 +1165,7 @@
 	// return the function to complete the binding as `onCompleteBinding`.
 	if(bindingInfo.child === viewModelBindingStr) {
 		return {
-			value: bindingInfo.stickyParentToChild ? observable(getValue(parentObservable)) : getValue(parentObservable),
+			value: bindingInfo.stickyParentToChild ? makeCompute(parentObservable) : getValue(parentObservable),
 			onCompleteBinding: completeBinding,
 			bindingInfo: bindingInfo,
 			onTeardown: onTeardown
@@ -1378,7 +1227,6 @@
 }
 
 
-<<<<<<< HEAD
 // ## isContentEditable
 // Determines if an element is contenteditable.
 // An element is contenteditable if it contains the `contenteditable`
@@ -1419,11 +1267,6 @@
 removeBrackets = function(value, open, close) {
 	open = open || "{";
 	close = close || "}";
-=======
-	var removeBrackets = function(value, open, close){
-			open = open || "{";
-			close = close || "}";
->>>>>>> f0058428
 
 	if(value[0] === open && value[value.length-1] === close) {
 		return value.substr(1, value.length - 2);
