// # can-stache-bindings.js
//
// This module provides CanJS's default data and event bindings.
// It's broken up into several parts:
//
// - Behaviors - Binding behaviors that run given an attribute or element.
// - Attribute Syntaxes - Hooks up custom attributes to their behaviors.
// - getComputeFrom - Methods that return a compute cross bound to the scope, viewModel, or element.
// - bind - Methods for setting up cross binding
// - getBindingInfo - A helper that returns the details of a data binding given an attribute.
// - makeDataBinding - A helper method for setting up a data binding.
// - initializeValues - A helper that initializes a data binding.
var expression = require('can-stache/src/expression');
var viewCallbacks = require('can-view-callbacks');
var live = require('can-view-live');
var Scope = require('can-view-scope');
var canViewModel = require('can-view-model');
var canEvent = require('can-event');
var canBatch = require('can-event/batch/batch');
var compute = require('can-compute');
var observeReader = require('can-observation/reader/reader');
var Observation = require('can-observation');

var assign = require('can-util/js/assign/assign');
var makeArray  = require('can-util/js/make-array/make-array');
var each  = require('can-util/js/each/each');
var string = require('can-util/js/string/string');
var dev = require('can-util/js/dev/dev');
var types = require('can-types');
var last = require('can-util/js/last/last');

var getMutationObserver = require('can-util/dom/mutation-observer/mutation-observer');
var domEvents = require('can-util/dom/events/events');
require('can-util/dom/events/removed/removed');
require('can-event-radiochange/override').override(domEvents);
var domData = require('can-util/dom/data/data');
var attr = require('can-util/dom/attr/attr');
var canLog = require('can-util/js/log/log');
var stacheHelperCore = require("can-stache/helpers/core");
var canSymbol = require("can-symbol");
var canReflect = require("can-reflect");

var noop = function() {};

// ## Behaviors
var behaviors = {
	// ### bindings.behaviors.viewModel
	// Sets up all of an element's data binding attributes to a "soon-to-be-created"
	// `viewModel`.
	// This is primarily used by `can.Component` to ensure that its
	// `viewModel` is initialized with values from the data bindings as quickly as possible.
	// Component could look up the data binding values itself.  However, that lookup
	// would have to be duplicated when the bindings are established.
	// Instead, this uses the `makeDataBinding` helper, which allows creation of the `viewModel`
	// after scope values have been looked up.
	//
	// - `makeViewModel(initialViewModelData)` - a function that returns the `viewModel`.
	// - `initialViewModelData` any initial data that should already be added to the `viewModel`.
	//
	// Returns:
	// - `function` - a function that tears all the bindings down. Component
	// wants all the bindings active so cleanup can be done during a component being removed.
	viewModel: function(el, tagData, makeViewModel, initialViewModelData){
		initialViewModelData = initialViewModelData || {};

		var bindingsSemaphore = {},
			viewModel,
			// Stores callbacks for when the viewModel is created.
			onCompleteBindings = [],
			// Stores what needs to be called when the element is removed
			// to prevent memory leaks.
			onTeardowns = {},
			// Track info about each binding, we need this for binding attributes correctly.
			bindingInfos = {},
			attributeViewModelBindings = assign({}, initialViewModelData);

		// For each attribute, we start the binding process,
		// and save what's returned to be used when the `viewModel` is created,
		// the element is removed, or the attribute changes values.
		each( makeArray(el.attributes), function(node){
			var dataBinding = makeDataBinding(node, el, {
				templateType: tagData.templateType,
				scope: tagData.scope,
				semaphore: bindingsSemaphore,
				getViewModel: function(){
					return viewModel;
				},
				attributeViewModelBindings: attributeViewModelBindings,
				alreadyUpdatedChild: true,
				nodeList: tagData.parentNodeList
			});

			if(dataBinding) {
				// For bindings that change the viewModel,
				if(dataBinding.onCompleteBinding) {
					// save the initial value on the viewModel.
					if(dataBinding.bindingInfo.parentToChild && dataBinding.value !== undefined) {
						initialViewModelData[cleanVMName(dataBinding.bindingInfo.childName)] = dataBinding.value;
					}
					// Save what needs to happen after the `viewModel` is created.
					onCompleteBindings.push(dataBinding.onCompleteBinding);
				}
				onTeardowns[node.name] = dataBinding.onTeardown;
			}
		});

		// Create the `viewModel` and call what needs to be happen after
		// the `viewModel` is created.
		viewModel = makeViewModel(initialViewModelData);

		for(var i = 0, len = onCompleteBindings.length; i < len; i++) {
			onCompleteBindings[i]();
		}

		// Listen to attribute changes and re-initialize
		// the bindings.
		domEvents.addEventListener.call(el, "attributes", function (ev) {
			var attrName = ev.attributeName,
				value = el.getAttribute(attrName);

			if( onTeardowns[attrName] ) {
				onTeardowns[attrName]();
			}
			// Parent attribute bindings we always re-setup.
			var parentBindingWasAttribute = bindingInfos[attrName] && bindingInfos[attrName].parent === "attribute";

			if(value !== null || parentBindingWasAttribute ) {
				var dataBinding = makeDataBinding({name: attrName, value: value}, el, {
					templateType: tagData.templateType,
					scope: tagData.scope,
					semaphore: {},
					getViewModel: function(){
						return viewModel;
					},
					attributeViewModelBindings: attributeViewModelBindings,
					// always update the viewModel accordingly.
					initializeValues: true,
					nodeList: tagData.parentNodeList
				});
				if(dataBinding) {
					// The viewModel is created, so call callback immediately.
					if(dataBinding.onCompleteBinding) {
						dataBinding.onCompleteBinding();
					}
					bindingInfos[attrName] = dataBinding.bindingInfo;
					onTeardowns[attrName] = dataBinding.onTeardown;
				}
			}
		});

		return function(){
			for(var attrName in onTeardowns) {
				onTeardowns[attrName]();
			}
		};
	},
	// ### bindings.behaviors.data
	// This is called when an individual data binding attribute is placed on an element.
	// For example `{^value}="name"`.
	data: function(el, attrData){
		if(domData.get.call(el,"preventDataBindings")){
			return;
		}
		var viewModel = canViewModel(el),
			semaphore = {},
			teardown;

		// If a two-way binding, take extra measure to ensure
		//  that parent and child sync values properly.
		var twoWay = bindingsRegExp.exec(attrData.attributeName)[1];

		// Setup binding
		var dataBinding = makeDataBinding({
			name: attrData.attributeName,
			value: el.getAttribute(attrData.attributeName),
			nodeList: attrData.nodeList
		}, el, {
			templateType: attrData.templateType,
			scope: attrData.scope,
			semaphore: semaphore,
			getViewModel: function(){
				return viewModel;
			},
			syncChildWithParent: twoWay
		});

		if(dataBinding.onCompleteBinding) {
			dataBinding.onCompleteBinding();
		}

		teardown = dataBinding.onTeardown;
		canEvent.one.call(el, 'removed', function(){
			teardown();
		});

		// Listen for changes
		domEvents.addEventListener.call(el, "attributes", function (ev) {
			var attrName = ev.attributeName,
				value = el.getAttribute(attrName);

			if( attrName === attrData.attributeName ) {
				if( teardown ) {
					teardown();
				}

				if(value !== null  ) {
					var dataBinding = makeDataBinding({name: attrName, value: value}, el, {
						templateType: attrData.templateType,
						scope: attrData.scope,
						semaphore: semaphore,
						getViewModel: function(){
							return viewModel;
						},
						// always update the viewModel accordingly.
						initializeValues: true,
						nodeList: attrData.nodeList,
						syncChildWithParent: twoWay
					});
					if(dataBinding) {
						// The viewModel is created, so call callback immediately.
						if(dataBinding.onCompleteBinding) {
							dataBinding.onCompleteBinding();
						}
						teardown = dataBinding.onTeardown;
					}
				}
			}
		});
	},
	// ### bindings.behaviors.reference
	// Provides the shorthand `*ref` behavior that exports the `viewModel`.
	// For example `{^value}="name"`.
	reference: function(el, attrData) {
		if(el.getAttribute(attrData.attributeName)) {
			canLog.warn("*reference attributes can only export the view model.");
		}

		var name = string.camelize( attrData.attributeName.substr(1).toLowerCase() );

		var viewModel = canViewModel(el);
		var refs = attrData.scope.getRefs();
		refs._context.attr("*"+name, viewModel);
	},
	// ### bindings.behaviors.event
	// The following section contains code for implementing the can-EVENT attribute.
	// This binds on a wildcard attribute name. Whenever a view is being processed
	// and can-xxx (anything starting with can-), this callback will be run.  Inside, its setting up an event handler
	// that calls a method identified by the value of this attribute.
	event: function(el, data) {
		// Get the `event` name and if we are listening to the element or viewModel.
		// The attribute name is the name of the event.
		var attributeName = data.attributeName,
			// The old way of binding is can-X
			legacyBinding = attributeName.indexOf('can-') === 0,
			event = attributeName.indexOf('can-') === 0 ?
			attributeName.substr("can-".length) :
			removeBrackets(attributeName, '(', ')'),
			onBindElement = legacyBinding;

		event = decodeAttrName(event);

		if(event.charAt(0) === "$") {
			event = event.substr(1);
			onBindElement = true;
		}

		// This is the method that the event will initially trigger. It will look up the method by the string name
		// passed in the attribute and call it.
		var handler = function (ev) {
			var attrVal = el.getAttribute(attributeName);
			if (!attrVal) { return; }

			var viewModel = canViewModel(el);

			// expression.parse will read the attribute
			// value and parse it identically to how mustache helpers
			// get parsed.
			var expr = expression.parse(removeBrackets(attrVal),{
				lookupRule: function(){
					return expression.Lookup;
				}, methodRule: "call"});

			if(!(expr instanceof expression.Call) && !(expr instanceof expression.Helper)) {

				var defaultArgs = [data.scope._context, el].concat(makeArray(arguments)).map(function(data){
					return new expression.Arg(new expression.Literal(data));
				});
				expr = new expression.Call(expr, defaultArgs, {} );
			}

			// make a scope with these things just under
			var localScope = data.scope.add({
				"@element": el,
				"@event": ev,
				"@viewModel": viewModel,
				"@scope": data.scope,
				"@context": data.scope._context,

				"%element": this,
				"$element": types.wrapElement(el),
				"%event": ev,
				"%viewModel": viewModel,
				"%scope": data.scope,
				"%context": data.scope._context,
				"%arguments": arguments
			},{
				notContext: true
			});


			// We grab the first item and treat it as a method that
			// we'll call.
			var scopeData = localScope.read(expr.methodExpr.key, {
				isArgument: true
			}), args, stacheHelper, stacheHelperResult;

			if (!scopeData.value) {
				// nothing found yet, look for a stache helper
				var name = observeReader.reads(expr.methodExpr.key).map(function(part){
					return part.key;
				}).join(".");

				stacheHelper = stacheHelperCore.getHelper(name);
				if(stacheHelper){
					args = expr.args(localScope, null)();
					stacheHelperResult = stacheHelper.fn.apply(localScope.peek("."), args);
					if(typeof stacheHelperResult === "function"){
						stacheHelperResult(el);
					}
					return stacheHelperResult;
				}

				//!steal-remove-start
				dev.warn("can-stache-bindings: " + attributeName + " couldn't find method named " + expr.methodExpr.key, {
					element: el,
					scope: data.scope
				});
				//!steal-remove-end

				return null;
			}

			args = expr.args(localScope, null)();
			return scopeData.value.apply(scopeData.parent, args);
		};

		// This code adds support for special event types, like can-enter="foo". special.enter (or any special[event]) is
		// a function that returns an object containing an event and a handler. These are to be used for binding. For example,
		// when a user adds a can-enter attribute, we'll bind on the keyup event, and the handler performs special logic to
		// determine on keyup if the enter key was pressed.
		if (special[event]) {
			var specialData = special[event](data, el, handler);
			handler = specialData.handler;
			event = specialData.event;
		}

		var context;
		if(onBindElement){
			context = el;
		}else{
			if(event.indexOf(" ") >= 0){
				var eventSplit = event.split(" ");
				context = data.scope.get(eventSplit[0]);
				event = eventSplit[1];
			}else{
				context = canViewModel(el);
			}
<<<<<<< HEAD
		}
		// Bind the handler defined above to the element we're currently processing and the event name provided in this
		// attribute name (can-click="foo")
		canEvent.on.call(context, event, handler);

		// Create a handler that will unbind itself and the event when the attribute is removed from the DOM
		var attributesHandler = function(ev) {
			if(ev.attributeName === attributeName && !this.getAttribute(attributeName)) {

				canEvent.off.call(context, event, handler);
				canEvent.off.call(el, 'attributes', attributesHandler);
			}
		};
		canEvent.on.call(el, 'attributes', attributesHandler);
	},
	// ### bindings.behaviors.value
	// Behavior for the deprecated can-value
	value: function(el, data) {
		var propName = "$value",
			attrValue = removeBrackets(el.getAttribute("can-value")).trim(),
			nodeName = el.nodeName.toLowerCase(),
			elType = nodeName === "input" && (el.type || el.getAttribute("type")),
			getterSetter;

		if (nodeName === "input" && (elType === "checkbox" || elType === "radio")) {
			var property = getComputeFrom.scope(el, data.scope, attrValue, {}, true);
			if (el.type === "checkbox") {

				var trueValue = attr.has(el, "can-true-value") ? el.getAttribute("can-true-value") : true,
					falseValue = attr.has(el, "can-false-value") ? el.getAttribute("can-false-value") : false;

				getterSetter = compute(function (newValue) {
					// jshint eqeqeq: false
					var isSet = arguments.length !== 0;
					if (property && property[canSymbol.for("can.getValue")]) {
						if (isSet) {
							canReflect.setValue(property, newValue ? trueValue : falseValue);
=======

			// Unbind the event when the attribute is removed from the DOM
			var attributesHandler = function(ev) {
				var isEventAttribute = ev.attributeName === attributeName;
				var isRemoved = !this.getAttribute(attributeName);
				var isEventAttributeRemoved = isEventAttribute && isRemoved;
				if (isEventAttributeRemoved) {
					unbindEvent();
				}
			};
			// Unbind the event when the target is removed from the DOM
			var removedHandler = function(ev) {
				unbindEvent();
			};
			var unbindEvent = function() {
				canEvent.off.call(context, event, handler);
				canEvent.off.call(el, 'attributes', attributesHandler);
				canEvent.off.call(el, 'removed', removedHandler);
			};

			// Bind the handler defined above to the element we're currently processing and the event name provided in this
			// attribute name (can-click="foo")
			canEvent.on.call(context, event, handler);
			canEvent.on.call(el, 'attributes', attributesHandler);
			canEvent.on.call(el, 'removed', removedHandler);
		},
		// ### bindings.behaviors.value
		// Behavior for the deprecated can-value
		value: function(el, data) {
			var propName = "$value",
				attrValue = removeBrackets(el.getAttribute("can-value")).trim(),
				nodeName = el.nodeName.toLowerCase(),
				elType = nodeName === "input" && (el.type || el.getAttribute("type")),
				getterSetter;

			if (nodeName === "input" && (elType === "checkbox" || elType === "radio")) {

				var property = getComputeFrom.scope(el, data.scope, attrValue, {}, true);
				if (el.type === "checkbox") {

					var trueValue = attr.has(el, "can-true-value") ? el.getAttribute("can-true-value") : true,
						falseValue = attr.has(el, "can-false-value") ? el.getAttribute("can-false-value") : false;

					getterSetter = compute(function (newValue) {
						// jshint eqeqeq: false
						var isSet = arguments.length !== 0;
						var isCompute = property && property.isComputed;
						if (isCompute) {
							if (isSet) {
								property(newValue ? trueValue : falseValue);
							} else {
								return property() == trueValue;
							}
>>>>>>> e97c8a00
						} else {
							return canReflect.getValue(property) == trueValue;
						}
					} else {
						if (isSet) {
							// TODO: https://github.com/canjs/can-stache-bindings/issues/180
						} else {
							return property == trueValue;
						}
					}
				});
			}	else if(elType === "radio") {
				// radio is two-way bound to if the property value
				// equals the element value
				getterSetter = compute(function (newValue) {
					// jshint eqeqeq: false
					var isSet = arguments.length !== 0 && newValue;
					if (property && property[canSymbol.for("can.getValue")]) {
						if (isSet) {
							canReflect.setValue(property, el.value);
						} else {
							return canReflect.getValue(property) == el.value;
						}
					} else {
						if (isSet) {
							// TODO: https://github.com/canjs/can-stache-bindings/issues/180
						} else {
							return property == el.value;
						}
					}
				});
			}
			propName = "$checked";
			attrValue = "getterSetter";
			data.scope = new Scope({
				getterSetter: getterSetter
			});
		}
		// For contenteditable elements, we instantiate a Content control.
		else if (isContentEditable(el)) {
			propName = "$innerHTML";
		}

		var dataBinding = makeDataBinding({
			name: "{(" + propName + "})",
			value: attrValue
		}, el, {
			templateType: data.templateType,
			scope: data.scope,
			semaphore: {},
			initializeValues: true,
			legacyBindings: true
		});

		canEvent.one.call(el, "removed", function(){
			dataBinding.onTeardown();
		});
	}
};


// ## Attribute Syntaxes
// The following sets up the bindings functions to be called
// when called in a template.

// `{}="bar"` data bindings.
viewCallbacks.attr(/^\{[^\}]+\}$/, behaviors.data);

// `*ref-export` shorthand.
viewCallbacks.attr(/\*[\w\.\-_]+/, behaviors.reference);

// `(EVENT)` event bindings.
viewCallbacks.attr(/^\([\$?\w\.\\]+\)$/, behaviors.event);

//!steal-remove-start
function syntaxWarning(el, attrData) {
	dev.warn('can-stache-bindings: mismatched binding syntax - ' + attrData.attributeName);
}
viewCallbacks.attr(/^\(.+\}$/, syntaxWarning);
viewCallbacks.attr(/^\{.+\)$/, syntaxWarning);
viewCallbacks.attr(/^\(\{.+\}\)$/, syntaxWarning);
//!steal-remove-end

// Legacy bindings.
viewCallbacks.attr(/can-[\w\.]+/, behaviors.event);
viewCallbacks.attr("can-value", behaviors.value);

// ## getComputeFrom
// An object of helper functions that make a getter/setter compute
// on different types of objects.
var getComputeFrom = {
	// ### getComputeFrom.scope
	// Returns a compute from the scope.  This handles expressions like `someMethod(.,1)`.
	scope: function(el, scope, scopeProp, bindingData, mustBeACompute, stickyCompute){
		if(!scopeProp) {
			return compute();
		} else {
			var parentExpression = expression.parse(scopeProp,{baseMethodType: "Call"});
			return parentExpression.value(scope, new Scope.Options({}));
		}
	},
	// ### getComputeFrom.viewModel
	// Returns a compute that's two-way bound to the `viewModel` returned by
	// `options.getViewModel()`.
	viewModel: function(el, scope, vmName, bindingData, mustBeACompute, stickyCompute) {
		var setName = cleanVMName(vmName);
		if(mustBeACompute) {
			return compute(function(newVal){
				var viewModel = bindingData.getViewModel();
				if(arguments.length) {
					canReflect.setValue(viewModel, setName, newVal);
				} else {
					return vmName === "." ? viewModel : observeReader.read(viewModel, observeReader.reads(vmName), {}).value;
				}
			});
		} else {
			return compute(function(newVal){
				var childCompute;
				var viewModel = bindingData.getViewModel();

				function updateViewModel(value, options) {
					canReflect.setValue(viewModel, setName, value);
				}

				if(stickyCompute) {
					childCompute = observeReader.get(viewModel, setName, { readCompute: false });
					// childCompute is a compute at this point unless it was locally overwritten
					//  in the child viewModel.
					if(!childCompute || !childCompute[canSymbol.for("can.getValue")]) {
						// If it was locally overwritten, make a new compute for the property.
						childCompute = canReflect.getValue(childCompute);
						updateViewModel(childCompute, { readCompute: false });
					}
					// Otherwise update the compute's value.
					canReflect.setValue(childCompute, newVal);
				} else {
					updateViewModel(newVal);
				}
			});
		}
	},
	// ### getComputeFrom.attribute
	// Returns a compute that is two-way bound to an attribute or property on the element.
	attribute: function(el, scope, prop, bindingData, mustBeACompute, stickyCompute, event){
		// Determine the event or events we need to listen to
		// when this value changes.
		if(!event) {
			event = "change";
			var isRadioInput = el.nodeName === 'INPUT' && el.type === 'radio';
			var isValidProp = prop === 'checked' && !bindingData.legacyBindings;
			if (isRadioInput && isValidProp) {
				event = 'radiochange';
			}

			var isSpecialProp = attr.special[prop] && attr.special[prop].addEventListener;
			if (isSpecialProp) {
				event = prop;
			}
		}

		var hasChildren = el.nodeName.toLowerCase() === "select",
			isMultiselectValue = prop === "value" && hasChildren && el.multiple,
			// Sets the element property or attribute.
			set = function(newVal){
				if(bindingData.legacyBindings && hasChildren &&
					("selectedIndex" in el) && prop === "value") {
					attr.setAttrOrProp(el, prop, newVal == null ? "" : newVal);
				} else {
					attr.setAttrOrProp(el, prop, newVal);
				}

				return newVal;
			},
			get = function(){
				return attr.get(el, prop);
			};

			if(isMultiselectValue) {
				prop = "values";
			}

			return compute(get(), {
				on: function(updater){
					if (event === "radiochange") {
						canEvent.on.call(el, "change", updater);
					}

					canEvent.on.call(el, event, updater);
				},
				off: function(updater){
					if (event === "radiochange") {
						canEvent.off.call(el, "change", updater);
					}

					canEvent.off.call(el, event, updater);
				},
				get: get,
				set: set
			});
	}
};

// ## bind
// An object with helpers that perform bindings in a certain direction.
// These use the semaphore to prevent cycles.
var bind = {
	// ## bind.childToParent
	// Listens to the child and updates the parent when it changes.
	// - `syncChild` - Makes sure the child is equal to the parent after the parent is set.
	childToParent: function(el, parentCompute, childCompute, bindingsSemaphore, attrName, syncChild){
		// Updates the parent if
		var updateParent = function(newVal){
			if (!bindingsSemaphore[attrName]) {
				if (parentCompute && parentCompute[canSymbol.for("can.getValue")]) {
					canReflect.setValue(parentCompute, newVal);

					if( syncChild ) {
						// If, after setting the parent, it's value is not the same as the child,
						// update the child with the value of the parent.
						// This is used by `can-value`.
						if(canReflect.getValue(parentCompute) !== canReflect.getValue(childCompute)) {
							bindingsSemaphore[attrName] = (bindingsSemaphore[attrName] || 0 )+1;
							canReflect.setValue(childCompute, canReflect.getValue(parentCompute));
							Observation.afterUpdateAndNotify(function(){
								--bindingsSemaphore[attrName];
							});
						}
					}
				}
				// The parentCompute can sometimes be just an observable if the observable
				// is on a plain JS object. This updates the observable to match whatever the
				// new value is.
				else if(canReflect.isMapLike(parentCompute)) {
					// !steal-dev-start
					var attrValue = el.getAttribute(attrName);
					dev.warn("can-stache-bindings: Merging " + attrName + " into " + attrValue + " because its parent is non-observable");
					// !steal-dev-end
					(parentCompute.set || parentCompute.attr).call(
						parentCompute,
						newVal.serialize ? newVal.serialize() : newVal,
						true
					);
				}
			}
		};

		if(childCompute && childCompute[canSymbol.for("can.getValue")]) {
			canReflect.onValue(childCompute, updateParent);
		}

		return updateParent;
	},
	// parent -> child binding
	parentToChild: function(el, parentCompute, childUpdate, bindingsSemaphore, attrName){
		// setup listening on parent and forwarding to viewModel
		var updateChild = function(newValue){
			// Save the viewModel property name so it is not updated multiple times.
			// We listen for when the batch has ended, and all observation updates have ended.
			bindingsSemaphore[attrName] = (bindingsSemaphore[attrName] || 0 )+1;
			canBatch.start();
			canReflect.setValue(childUpdate, newValue);

			// only after computes have been updated, reduce the update counter
			Observation.afterUpdateAndNotify(function(){
				--bindingsSemaphore[attrName];
			});
			canBatch.stop();
		};

		if(parentCompute && parentCompute[canSymbol.for("can.getValue")]) {
			canReflect.onValue(parentCompute, updateChild);
		}

		return updateChild;
	}
};

// Regular expressions for getBindingInfo
var bindingsRegExp = /\{(\()?(\^)?([^\}\)]+)\)?\}/,
	ignoreAttributesRegExp = /^(data-view-id|class|id|\[[\w\.-]+\]|#[\w\.-])$/i,
	DOUBLE_CURLY_BRACE_REGEX = /\{\{/g,
	encodedSpacesRegExp = /\\s/g;

// ## getBindingInfo
// takes a node object like {name, value} and returns
// an object with information about that binding.
// Properties:
// - `parent` - where is the parentName read from: "scope", "attribute", "viewModel".
// - `parentName` - what is the parent property that should be read.
// - `child` - where is the childName read from: "scope", "attribute", "viewModel".
//  - `childName` - what is the child property that should be read.
// - `parentToChild` - should changes in the parent update the child.
// - `childToParent` - should changes in the child update the parent.
// - `bindingAttributeName` - the attribute name that created this binding.
// - `initializeValues` - should parent and child be initialized to their counterpart.
// If undefined is return, there is no binding.
var getBindingInfo = function(node, attributeViewModelBindings, templateType, tagName){
	var bindingInfo,
		attributeName = node.name,
		attributeValue = node.value || "";

	// Does this match the new binding syntax?
	var matches = attributeName.match(bindingsRegExp);
	if(!matches) {
		var ignoreAttribute = ignoreAttributesRegExp.test(attributeName);
		var vmName = string.camelize(attributeName);

		//!steal-remove-start
		// user tried to pass something like id="{foo}", so give them a good warning
		// Something like id="{{foo}}" is ok, though. (not a binding)
		if(ignoreAttribute && node.value.replace(DOUBLE_CURLY_BRACE_REGEX, "").indexOf("{") > -1) {
			dev.warn("can-component: looks like you're trying to pass "+attributeName+" as an attribute into a component, "+
				"but it is not a supported attribute");
		}
		//!steal-remove-end

		// if this is handled by another binding or a attribute like `id`.
		if ( ignoreAttribute || viewCallbacks.attr(attributeName) ) {
			return;
		}
		var syntaxRight = attributeValue[0] === "{" && last(attributeValue) === "}";
		var isAttributeToChild = templateType === "legacy" ? attributeViewModelBindings[vmName] : !syntaxRight;
		var scopeName = syntaxRight ? attributeValue.substr(1, attributeValue.length - 2 ) : attributeValue;
		if(isAttributeToChild) {
			return {
				bindingAttributeName: attributeName,
				parent: "attribute",
				parentName: attributeName,
				child: "viewModel",
				childName: vmName,
				parentToChild: true,
				childToParent: true,
				syncChildWithParent: true
			};
		} else {
			return {
				bindingAttributeName: attributeName,
				parent: "scope",
				parentName: scopeName,
				child: "viewModel",
				childName: vmName,
				parentToChild: true,
				childToParent: true,
				syncChildWithParent: true
			};
		}
	}

	var twoWay = !!matches[1],
		childToParent = twoWay || !!matches[2],
		parentToChild = twoWay || !childToParent;

	var childName = matches[3];
	var isDOM = childName.charAt(0) === "$";
	if(isDOM) {
		bindingInfo = {
			parent: "scope",
			child: "attribute",
			childToParent: childToParent,
			parentToChild: parentToChild,
			bindingAttributeName: attributeName,
			childName: childName.substr(1),
			parentName: attributeValue,
			initializeValues: true,
			syncChildWithParent: twoWay
		};
		if(tagName === "select") {
			bindingInfo.stickyParentToChild = true;
		}
		return bindingInfo;
	} else {
		bindingInfo = {
			parent: "scope",
			child: "viewModel",
			childToParent: childToParent,
			parentToChild: parentToChild,
			bindingAttributeName: attributeName,
			childName: decodeAttrName(string.camelize(childName)),
			parentName: attributeValue,
			initializeValues: true,
			syncChildWithParent: twoWay
		};
		if(attributeValue.trim().charAt(0) === "~") {
			bindingInfo.stickyParentToChild = true;
		}
		return bindingInfo;
	}
};
var decodeAttrName = function(name){
	return name.replace(encodedSpacesRegExp, " ");
};


// ## makeDataBinding
// Makes a data binding for an attribute `node`.  Returns an object with information
// about the binding, including an `onTeardown` method that undoes the binding.
// If the data binding involves a `viewModel`, an `onCompleteBinding` method is returned on
// the object.  This method must be called after the element has a `viewModel` with the
// `viewModel` to complete the binding.
//
// - `node` - an attribute node or an object with a `name` and `value` property.
// - `el` - the element this binding belongs on.
// - `bindingData` - an object with:
//   - `templateType` - the type of template.
//   - `scope` - the `Scope`,
//   - `semaphore` - an object that keeps track of changes in different properties to prevent cycles,
//   - `getViewModel`  - a function that returns the `viewModel` when called.  This function can be passed around (not called) even if the
//      `viewModel` doesn't exist yet.
//   - `attributeViewModelBindings` - properties already specified as being a viewModel<->attribute (as opposed to viewModel<->scope) binding.
//
// Returns:
// - `undefined` - If this isn't a data binding.
// - `object` - An object with information about the binding.
var makeDataBinding = function(node, el, bindingData){
	// Get information about the binding.
	var bindingInfo = getBindingInfo(node, bindingData.attributeViewModelBindings, bindingData.templateType, el.nodeName.toLowerCase());
	if(!bindingInfo) {
		return;
	}
	// assign some bindingData props to the bindingInfo
	bindingInfo.alreadyUpdatedChild = bindingData.alreadyUpdatedChild;
	if( bindingData.initializeValues) {
		bindingInfo.initializeValues = true;
	}

	// Get computes for the parent and child binding
	var parentCompute = getComputeFrom[bindingInfo.parent](
		el,
		bindingData.scope,
		bindingInfo.parentName,
		bindingData, bindingInfo.parentToChild
	),
	childCompute = getComputeFrom[bindingInfo.child](
		el,
		bindingData.scope,
		bindingInfo.childName,
		bindingData,
		bindingInfo.childToParent,
		bindingInfo.stickyParentToChild && parentCompute
	),
	// these are the functions bound to one compute that update the other.
	updateParent,
	updateChild;

	if(bindingData.nodeList) {
		if(parentCompute && parentCompute.computeInstance) {
			parentCompute.computeInstance.setPrimaryDepth(bindingData.nodeList.nesting+1);
		}
		if(childCompute && childCompute.computeInstance) {
			childCompute.computeInstance.setPrimaryDepth(bindingData.nodeList.nesting+1);
		}
	}

	// Only bind to the parent if it will update the child.
	if(bindingInfo.parentToChild){
		updateChild = bind.parentToChild(el, parentCompute, childCompute, bindingData.semaphore, bindingInfo.bindingAttributeName);
	}

	// This completes the binding.  We can't call it right away because
	// the `viewModel` might not have been created yet.
	var completeBinding = function(){
		if(bindingInfo.childToParent){
			// setup listening on parent and forwarding to viewModel
			updateParent = bind.childToParent(el, parentCompute, childCompute, bindingData.semaphore, bindingInfo.bindingAttributeName,
				bindingInfo.syncChildWithParent);
		}
		// the child needs to be bound even if
		else if(bindingInfo.stickyParentToChild) {
			canReflect.onValue(childCompute, noop);
		}

		if(bindingInfo.initializeValues) {
			initializeValues(bindingInfo, childCompute, parentCompute, updateChild, updateParent);
		}
	};
	// This tears down the binding.
	var onTeardown = function() {
		unbindUpdate(parentCompute, updateChild);
		unbindUpdate(childCompute, updateParent);
		unbindUpdate(childCompute, noop);
	};
	// If this binding depends on the viewModel, which might not have been created,
	// return the function to complete the binding as `onCompleteBinding`.
	if(bindingInfo.child === "viewModel") {
		return {
			value: bindingInfo.stickyParentToChild ? compute(getValue(parentCompute)) : getValue(parentCompute),
			onCompleteBinding: completeBinding,
			bindingInfo: bindingInfo,
			onTeardown: onTeardown
		};
	} else {
		completeBinding();
		return {
			bindingInfo: bindingInfo,
			onTeardown: onTeardown
		};
	}
};

// ## initializeValues
// Updates the parent or child value depending on the direction of the binding
// or if the child or parent is `undefined`.
var initializeValues = function(bindingInfo, childCompute, parentCompute, updateChild, updateParent){
	var doUpdateParent = false;
	if(bindingInfo.parentToChild && !bindingInfo.childToParent) {
		// updateChild
	}
	else if(!bindingInfo.parentToChild && bindingInfo.childToParent) {
		doUpdateParent = true;
	}
	// Two way
	// Update child or parent depending on who has a value.
	// If both have a value, update the child.
	else if( getValue(childCompute) === undefined) {
		// updateChild
	} else if(getValue(parentCompute) === undefined) {
		doUpdateParent = true;
	}

	if(doUpdateParent) {
		updateParent(getValue(childCompute) );
	} else {
		if(!bindingInfo.alreadyUpdatedChild) {
			updateChild(getValue(parentCompute) );
		}
	}
};

// For "sticky" select values, we need to know when `<option>`s are
// added or removed to a `<select>`.  If we don't have
// MutationObserver, we need to setup can.view.live to
// callback when this happens.
if( !getMutationObserver() ) {
	var updateSelectValue = function(el){
		var bindingCallback = domData.get.call(el,"canBindingCallback");
		if(bindingCallback) {
			bindingCallback.onMutation(el);
		}
	};
	live.registerChildMutationCallback("select",updateSelectValue);
	live.registerChildMutationCallback("optgroup",function(el){
		updateSelectValue(el.parentNode);
	});
}


// ## isContentEditable
// Determines if an element is contenteditable.
// An element is contenteditable if it contains the `contenteditable`
// attribute set to either an empty string or "true".
// By default an element is also contenteditable if its immediate parent
// has a truthy version of the attribute, unless the element is explicitly
// set to "false".
var isContentEditable = (function(){
	// A contenteditable element has a value of an empty string or "true"
	var values = {
		"": true,
		"true": true,
		"false": false
	};

	// Tests if an element has the appropriate contenteditable attribute
	var editable = function(el){
		// DocumentFragments do not have a getAttribute
		if(!el || !el.getAttribute) {
			return;
		}

		var attr = el.getAttribute("contenteditable");
		return values[attr];
	};

	return function (el){
		// First check if the element is explicitly true or false
		var val = editable(el);
		if(typeof val === "boolean") {
			return val;
		} else {
			// Otherwise, check the parent
			return !!editable(el.parentNode);
		}
	};
})(),
removeBrackets = function(value, open, close){
	open = open || "{";
	close = close || "}";

	if(value[0] === open && value[value.length-1] === close) {
		return value.substr(1, value.length - 2);
	}
	return value;
},
getValue = function(value){
	return value && value[canSymbol.for("can.getValue")] ? canReflect.getValue(value) : value;
},
unbindUpdate = function(compute, updateOther){
	if(compute && compute[canSymbol.for("can.getValue")] && typeof updateOther === "function") {
		canReflect.offValue(compute, updateOther);
	}
},
cleanVMName = function(name){
	return name.replace(/@/g,"");
};


// ## Special Event Types (can-SPECIAL)
//
// A special object, similar to [$.event.special](http://benalman.com/news/2010/03/jquery-special-events/),
// for adding hooks for special can-SPECIAL types (not native DOM events). Right now, only can-enter is
// supported, but this object might be exported so that it can be added to easily.
//
// To implement a can-SPECIAL event type, add a property to the special object, whose value is a function
// that returns the following:
//
//		// the real event name to bind to
//		event: "event-name",
//		handler: function (ev) {
//			// some logic that figures out if the original handler should be called or not, and if so...
//			return original.call(this, ev);
//		}
var special = {
	enter: function (data, el, original) {
		return {
			event: "keyup",
			handler: function (ev) {
				if (ev.keyCode === 13 || ev.key === "Enter") {
					return original.call(this, ev);
				}
			}
		};
	}
};

module.exports = {
	behaviors: behaviors,
	getBindingInfo: getBindingInfo,
	special: special
};<|MERGE_RESOLUTION|>--- conflicted
+++ resolved
@@ -44,366 +44,328 @@
 
 // ## Behaviors
 var behaviors = {
-	// ### bindings.behaviors.viewModel
-	// Sets up all of an element's data binding attributes to a "soon-to-be-created"
-	// `viewModel`.
-	// This is primarily used by `can.Component` to ensure that its
-	// `viewModel` is initialized with values from the data bindings as quickly as possible.
-	// Component could look up the data binding values itself.  However, that lookup
-	// would have to be duplicated when the bindings are established.
-	// Instead, this uses the `makeDataBinding` helper, which allows creation of the `viewModel`
-	// after scope values have been looked up.
-	//
-	// - `makeViewModel(initialViewModelData)` - a function that returns the `viewModel`.
-	// - `initialViewModelData` any initial data that should already be added to the `viewModel`.
-	//
-	// Returns:
-	// - `function` - a function that tears all the bindings down. Component
-	// wants all the bindings active so cleanup can be done during a component being removed.
-	viewModel: function(el, tagData, makeViewModel, initialViewModelData){
-		initialViewModelData = initialViewModelData || {};
-
-		var bindingsSemaphore = {},
-			viewModel,
-			// Stores callbacks for when the viewModel is created.
-			onCompleteBindings = [],
-			// Stores what needs to be called when the element is removed
-			// to prevent memory leaks.
-			onTeardowns = {},
-			// Track info about each binding, we need this for binding attributes correctly.
-			bindingInfos = {},
-			attributeViewModelBindings = assign({}, initialViewModelData);
-
-		// For each attribute, we start the binding process,
-		// and save what's returned to be used when the `viewModel` is created,
-		// the element is removed, or the attribute changes values.
-		each( makeArray(el.attributes), function(node){
-			var dataBinding = makeDataBinding(node, el, {
-				templateType: tagData.templateType,
-				scope: tagData.scope,
-				semaphore: bindingsSemaphore,
-				getViewModel: function(){
-					return viewModel;
-				},
-				attributeViewModelBindings: attributeViewModelBindings,
-				alreadyUpdatedChild: true,
-				nodeList: tagData.parentNodeList
-			});
-
-			if(dataBinding) {
-				// For bindings that change the viewModel,
-				if(dataBinding.onCompleteBinding) {
-					// save the initial value on the viewModel.
-					if(dataBinding.bindingInfo.parentToChild && dataBinding.value !== undefined) {
-						initialViewModelData[cleanVMName(dataBinding.bindingInfo.childName)] = dataBinding.value;
-					}
-					// Save what needs to happen after the `viewModel` is created.
-					onCompleteBindings.push(dataBinding.onCompleteBinding);
-				}
-				onTeardowns[node.name] = dataBinding.onTeardown;
-			}
-		});
-
-		// Create the `viewModel` and call what needs to be happen after
-		// the `viewModel` is created.
-		viewModel = makeViewModel(initialViewModelData);
-
-		for(var i = 0, len = onCompleteBindings.length; i < len; i++) {
-			onCompleteBindings[i]();
-		}
-
-		// Listen to attribute changes and re-initialize
-		// the bindings.
-		domEvents.addEventListener.call(el, "attributes", function (ev) {
-			var attrName = ev.attributeName,
-				value = el.getAttribute(attrName);
-
-			if( onTeardowns[attrName] ) {
-				onTeardowns[attrName]();
-			}
-			// Parent attribute bindings we always re-setup.
-			var parentBindingWasAttribute = bindingInfos[attrName] && bindingInfos[attrName].parent === "attribute";
-
-			if(value !== null || parentBindingWasAttribute ) {
-				var dataBinding = makeDataBinding({name: attrName, value: value}, el, {
+		// ### bindings.behaviors.viewModel
+		// Sets up all of an element's data binding attributes to a "soon-to-be-created"
+		// `viewModel`.
+		// This is primarily used by `can.Component` to ensure that its
+		// `viewModel` is initialized with values from the data bindings as quickly as possible.
+		// Component could look up the data binding values itself.  However, that lookup
+		// would have to be duplicated when the bindings are established.
+		// Instead, this uses the `makeDataBinding` helper, which allows creation of the `viewModel`
+		// after scope values have been looked up.
+		//
+		// - `makeViewModel(initialViewModelData)` - a function that returns the `viewModel`.
+		// - `initialViewModelData` any initial data that should already be added to the `viewModel`.
+		//
+		// Returns:
+		// - `function` - a function that tears all the bindings down. Component
+		// wants all the bindings active so cleanup can be done during a component being removed.
+		viewModel: function(el, tagData, makeViewModel, initialViewModelData){
+			initialViewModelData = initialViewModelData || {};
+
+			var bindingsSemaphore = {},
+				viewModel,
+				// Stores callbacks for when the viewModel is created.
+				onCompleteBindings = [],
+				// Stores what needs to be called when the element is removed
+				// to prevent memory leaks.
+				onTeardowns = {},
+				// Track info about each binding, we need this for binding attributes correctly.
+				bindingInfos = {},
+				attributeViewModelBindings = assign({}, initialViewModelData);
+
+			// For each attribute, we start the binding process,
+			// and save what's returned to be used when the `viewModel` is created,
+			// the element is removed, or the attribute changes values.
+			each( makeArray(el.attributes), function(node){
+				var dataBinding = makeDataBinding(node, el, {
 					templateType: tagData.templateType,
 					scope: tagData.scope,
-					semaphore: {},
+					semaphore: bindingsSemaphore,
 					getViewModel: function(){
 						return viewModel;
 					},
 					attributeViewModelBindings: attributeViewModelBindings,
-					// always update the viewModel accordingly.
-					initializeValues: true,
+					alreadyUpdatedChild: true,
 					nodeList: tagData.parentNodeList
 				});
+
 				if(dataBinding) {
-					// The viewModel is created, so call callback immediately.
+					// For bindings that change the viewModel,
 					if(dataBinding.onCompleteBinding) {
-						dataBinding.onCompleteBinding();
-					}
-					bindingInfos[attrName] = dataBinding.bindingInfo;
-					onTeardowns[attrName] = dataBinding.onTeardown;
-				}
-			}
-		});
-
-		return function(){
-			for(var attrName in onTeardowns) {
-				onTeardowns[attrName]();
-			}
-		};
-	},
-	// ### bindings.behaviors.data
-	// This is called when an individual data binding attribute is placed on an element.
-	// For example `{^value}="name"`.
-	data: function(el, attrData){
-		if(domData.get.call(el,"preventDataBindings")){
-			return;
-		}
-		var viewModel = canViewModel(el),
-			semaphore = {},
-			teardown;
-
-		// If a two-way binding, take extra measure to ensure
-		//  that parent and child sync values properly.
-		var twoWay = bindingsRegExp.exec(attrData.attributeName)[1];
-
-		// Setup binding
-		var dataBinding = makeDataBinding({
-			name: attrData.attributeName,
-			value: el.getAttribute(attrData.attributeName),
-			nodeList: attrData.nodeList
-		}, el, {
-			templateType: attrData.templateType,
-			scope: attrData.scope,
-			semaphore: semaphore,
-			getViewModel: function(){
-				return viewModel;
-			},
-			syncChildWithParent: twoWay
-		});
-
-		if(dataBinding.onCompleteBinding) {
-			dataBinding.onCompleteBinding();
-		}
-
-		teardown = dataBinding.onTeardown;
-		canEvent.one.call(el, 'removed', function(){
-			teardown();
-		});
-
-		// Listen for changes
-		domEvents.addEventListener.call(el, "attributes", function (ev) {
-			var attrName = ev.attributeName,
-				value = el.getAttribute(attrName);
-
-			if( attrName === attrData.attributeName ) {
-				if( teardown ) {
-					teardown();
-				}
-
-				if(value !== null  ) {
+						// save the initial value on the viewModel.
+						if(dataBinding.bindingInfo.parentToChild && dataBinding.value !== undefined) {
+							initialViewModelData[cleanVMName(dataBinding.bindingInfo.childName)] = dataBinding.value;
+						}
+						// Save what needs to happen after the `viewModel` is created.
+						onCompleteBindings.push(dataBinding.onCompleteBinding);
+					}
+					onTeardowns[node.name] = dataBinding.onTeardown;
+				}
+			});
+
+			// Create the `viewModel` and call what needs to be happen after
+			// the `viewModel` is created.
+			viewModel = makeViewModel(initialViewModelData);
+
+			for(var i = 0, len = onCompleteBindings.length; i < len; i++) {
+				onCompleteBindings[i]();
+			}
+
+			// Listen to attribute changes and re-initialize
+			// the bindings.
+			domEvents.addEventListener.call(el, "attributes", function (ev) {
+				var attrName = ev.attributeName,
+					value = el.getAttribute(attrName);
+
+				if( onTeardowns[attrName] ) {
+					onTeardowns[attrName]();
+				}
+				// Parent attribute bindings we always re-setup.
+				var parentBindingWasAttribute = bindingInfos[attrName] && bindingInfos[attrName].parent === "attribute";
+
+				if(value !== null || parentBindingWasAttribute ) {
 					var dataBinding = makeDataBinding({name: attrName, value: value}, el, {
-						templateType: attrData.templateType,
-						scope: attrData.scope,
-						semaphore: semaphore,
+						templateType: tagData.templateType,
+						scope: tagData.scope,
+						semaphore: {},
 						getViewModel: function(){
 							return viewModel;
 						},
+						attributeViewModelBindings: attributeViewModelBindings,
 						// always update the viewModel accordingly.
 						initializeValues: true,
-						nodeList: attrData.nodeList,
-						syncChildWithParent: twoWay
+						nodeList: tagData.parentNodeList
 					});
 					if(dataBinding) {
 						// The viewModel is created, so call callback immediately.
 						if(dataBinding.onCompleteBinding) {
 							dataBinding.onCompleteBinding();
 						}
-						teardown = dataBinding.onTeardown;
-					}
-				}
-			}
-		});
-	},
-	// ### bindings.behaviors.reference
-	// Provides the shorthand `*ref` behavior that exports the `viewModel`.
-	// For example `{^value}="name"`.
-	reference: function(el, attrData) {
-		if(el.getAttribute(attrData.attributeName)) {
-			canLog.warn("*reference attributes can only export the view model.");
-		}
-
-		var name = string.camelize( attrData.attributeName.substr(1).toLowerCase() );
-
-		var viewModel = canViewModel(el);
-		var refs = attrData.scope.getRefs();
-		refs._context.attr("*"+name, viewModel);
-	},
-	// ### bindings.behaviors.event
-	// The following section contains code for implementing the can-EVENT attribute.
-	// This binds on a wildcard attribute name. Whenever a view is being processed
-	// and can-xxx (anything starting with can-), this callback will be run.  Inside, its setting up an event handler
-	// that calls a method identified by the value of this attribute.
-	event: function(el, data) {
-		// Get the `event` name and if we are listening to the element or viewModel.
-		// The attribute name is the name of the event.
-		var attributeName = data.attributeName,
+						bindingInfos[attrName] = dataBinding.bindingInfo;
+						onTeardowns[attrName] = dataBinding.onTeardown;
+					}
+				}
+			});
+
+			return function(){
+				for(var attrName in onTeardowns) {
+					onTeardowns[attrName]();
+				}
+			};
+		},
+		// ### bindings.behaviors.data
+		// This is called when an individual data binding attribute is placed on an element.
+		// For example `{^value}="name"`.
+		data: function(el, attrData){
+			if(domData.get.call(el,"preventDataBindings")){
+				return;
+			}
+			var viewModel = canViewModel(el),
+				semaphore = {},
+				teardown;
+
+			// If a two-way binding, take extra measure to ensure
+			//  that parent and child sync values properly.
+			var twoWay = bindingsRegExp.exec(attrData.attributeName)[1];
+
+			// Setup binding
+			var dataBinding = makeDataBinding({
+				name: attrData.attributeName,
+				value: el.getAttribute(attrData.attributeName),
+				nodeList: attrData.nodeList
+			}, el, {
+				templateType: attrData.templateType,
+				scope: attrData.scope,
+				semaphore: semaphore,
+				getViewModel: function(){
+					return viewModel;
+				},
+				syncChildWithParent: twoWay
+			});
+
+			if(dataBinding.onCompleteBinding) {
+				dataBinding.onCompleteBinding();
+			}
+
+			teardown = dataBinding.onTeardown;
+			canEvent.one.call(el, 'removed', function(){
+				teardown();
+			});
+
+			// Listen for changes
+			domEvents.addEventListener.call(el, "attributes", function (ev) {
+				var attrName = ev.attributeName,
+					value = el.getAttribute(attrName);
+
+				if( attrName === attrData.attributeName ) {
+					if( teardown ) {
+						teardown();
+					}
+
+					if(value !== null  ) {
+						var dataBinding = makeDataBinding({name: attrName, value: value}, el, {
+							templateType: attrData.templateType,
+							scope: attrData.scope,
+							semaphore: semaphore,
+							getViewModel: function(){
+								return viewModel;
+							},
+							// always update the viewModel accordingly.
+							initializeValues: true,
+							nodeList: attrData.nodeList,
+							syncChildWithParent: twoWay
+						});
+						if(dataBinding) {
+							// The viewModel is created, so call callback immediately.
+							if(dataBinding.onCompleteBinding) {
+								dataBinding.onCompleteBinding();
+							}
+							teardown = dataBinding.onTeardown;
+						}
+					}
+				}
+			});
+		},
+		// ### bindings.behaviors.reference
+		// Provides the shorthand `*ref` behavior that exports the `viewModel`.
+		// For example `{^value}="name"`.
+		reference: function(el, attrData) {
+			if(el.getAttribute(attrData.attributeName)) {
+				canLog.warn("*reference attributes can only export the view model.");
+			}
+
+			var name = string.camelize( attrData.attributeName.substr(1).toLowerCase() );
+
+			var viewModel = canViewModel(el);
+			var refs = attrData.scope.getRefs();
+			refs._context.attr("*"+name, viewModel);
+		},
+		// ### bindings.behaviors.event
+		// The following section contains code for implementing the can-EVENT attribute.
+		// This binds on a wildcard attribute name. Whenever a view is being processed
+		// and can-xxx (anything starting with can-), this callback will be run.  Inside, its setting up an event handler
+		// that calls a method identified by the value of this attribute.
+		event: function(el, data) {
+			// Get the `event` name and if we are listening to the element or viewModel.
+			// The attribute name is the name of the event.
+			var attributeName = data.attributeName,
 			// The old way of binding is can-X
-			legacyBinding = attributeName.indexOf('can-') === 0,
-			event = attributeName.indexOf('can-') === 0 ?
-			attributeName.substr("can-".length) :
-			removeBrackets(attributeName, '(', ')'),
-			onBindElement = legacyBinding;
-
-		event = decodeAttrName(event);
-
-		if(event.charAt(0) === "$") {
-			event = event.substr(1);
-			onBindElement = true;
-		}
-
-		// This is the method that the event will initially trigger. It will look up the method by the string name
-		// passed in the attribute and call it.
-		var handler = function (ev) {
-			var attrVal = el.getAttribute(attributeName);
-			if (!attrVal) { return; }
-
-			var viewModel = canViewModel(el);
-
-			// expression.parse will read the attribute
-			// value and parse it identically to how mustache helpers
-			// get parsed.
-			var expr = expression.parse(removeBrackets(attrVal),{
-				lookupRule: function(){
-					return expression.Lookup;
-				}, methodRule: "call"});
-
-			if(!(expr instanceof expression.Call) && !(expr instanceof expression.Helper)) {
-
-				var defaultArgs = [data.scope._context, el].concat(makeArray(arguments)).map(function(data){
-					return new expression.Arg(new expression.Literal(data));
-				});
-				expr = new expression.Call(expr, defaultArgs, {} );
-			}
-
-			// make a scope with these things just under
-			var localScope = data.scope.add({
-				"@element": el,
-				"@event": ev,
-				"@viewModel": viewModel,
-				"@scope": data.scope,
-				"@context": data.scope._context,
-
-				"%element": this,
-				"$element": types.wrapElement(el),
-				"%event": ev,
-				"%viewModel": viewModel,
-				"%scope": data.scope,
-				"%context": data.scope._context,
-				"%arguments": arguments
-			},{
-				notContext: true
-			});
-
-
-			// We grab the first item and treat it as a method that
-			// we'll call.
-			var scopeData = localScope.read(expr.methodExpr.key, {
-				isArgument: true
-			}), args, stacheHelper, stacheHelperResult;
-
-			if (!scopeData.value) {
-				// nothing found yet, look for a stache helper
-				var name = observeReader.reads(expr.methodExpr.key).map(function(part){
-					return part.key;
-				}).join(".");
-
-				stacheHelper = stacheHelperCore.getHelper(name);
-				if(stacheHelper){
+				legacyBinding = attributeName.indexOf('can-') === 0,
+				event = attributeName.indexOf('can-') === 0 ?
+					attributeName.substr("can-".length) :
+					removeBrackets(attributeName, '(', ')'),
+				onBindElement = legacyBinding;
+
+			event = decodeAttrName(event);
+
+			if(event.charAt(0) === "$") {
+				event = event.substr(1);
+				onBindElement = true;
+			}
+
+			// This is the method that the event will initially trigger. It will look up the method by the string name
+			// passed in the attribute and call it.
+			var handler = function (ev) {
+					var attrVal = el.getAttribute(attributeName);
+					if (!attrVal) { return; }
+
+					var viewModel = canViewModel(el);
+
+					// expression.parse will read the attribute
+					// value and parse it identically to how mustache helpers
+					// get parsed.
+					var expr = expression.parse(removeBrackets(attrVal),{
+						lookupRule: function(){
+							return expression.Lookup;
+						}, methodRule: "call"});
+
+					if(!(expr instanceof expression.Call) && !(expr instanceof expression.Helper)) {
+
+						var defaultArgs = [data.scope._context, el].concat(makeArray(arguments)).map(function(data){
+							return new expression.Arg(new expression.Literal(data));
+						});
+						expr = new expression.Call(expr, defaultArgs, {} );
+					}
+
+					// make a scope with these things just under
+					var localScope = data.scope.add({
+						"@element": el,
+						"@event": ev,
+						"@viewModel": viewModel,
+						"@scope": data.scope,
+						"@context": data.scope._context,
+
+						"%element": this,
+						"$element": types.wrapElement(el),
+						"%event": ev,
+						"%viewModel": viewModel,
+						"%scope": data.scope,
+						"%context": data.scope._context,
+						"%arguments": arguments
+					},{
+						notContext: true
+					});
+
+
+					// We grab the first item and treat it as a method that
+					// we'll call.
+					var scopeData = localScope.read(expr.methodExpr.key, {
+						isArgument: true
+					}), args, stacheHelper, stacheHelperResult;
+
+					if (!scopeData.value) {
+						// nothing found yet, look for a stache helper
+						var name = observeReader.reads(expr.methodExpr.key).map(function(part){
+							return part.key;
+						}).join(".");
+
+						stacheHelper = stacheHelperCore.getHelper(name);
+						if(stacheHelper){
+							args = expr.args(localScope, null)();
+							stacheHelperResult = stacheHelper.fn.apply(localScope.peek("."), args);
+							if(typeof stacheHelperResult === "function"){
+							  stacheHelperResult(el);
+							}
+							return stacheHelperResult;
+						}
+
+						//!steal-remove-start
+						dev.warn("can-stache-bindings: " + attributeName + " couldn't find method named " + expr.methodExpr.key, {
+							element: el,
+							scope: data.scope
+						});
+						//!steal-remove-end
+
+						return null;
+					}
+
 					args = expr.args(localScope, null)();
-					stacheHelperResult = stacheHelper.fn.apply(localScope.peek("."), args);
-					if(typeof stacheHelperResult === "function"){
-						stacheHelperResult(el);
-					}
-					return stacheHelperResult;
-				}
-
-				//!steal-remove-start
-				dev.warn("can-stache-bindings: " + attributeName + " couldn't find method named " + expr.methodExpr.key, {
-					element: el,
-					scope: data.scope
-				});
-				//!steal-remove-end
-
-				return null;
-			}
-
-			args = expr.args(localScope, null)();
-			return scopeData.value.apply(scopeData.parent, args);
-		};
-
-		// This code adds support for special event types, like can-enter="foo". special.enter (or any special[event]) is
-		// a function that returns an object containing an event and a handler. These are to be used for binding. For example,
-		// when a user adds a can-enter attribute, we'll bind on the keyup event, and the handler performs special logic to
-		// determine on keyup if the enter key was pressed.
-		if (special[event]) {
-			var specialData = special[event](data, el, handler);
-			handler = specialData.handler;
-			event = specialData.event;
-		}
-
-		var context;
-		if(onBindElement){
-			context = el;
-		}else{
-			if(event.indexOf(" ") >= 0){
-				var eventSplit = event.split(" ");
-				context = data.scope.get(eventSplit[0]);
-				event = eventSplit[1];
+					return scopeData.value.apply(scopeData.parent, args);
+				};
+
+			// This code adds support for special event types, like can-enter="foo". special.enter (or any special[event]) is
+			// a function that returns an object containing an event and a handler. These are to be used for binding. For example,
+			// when a user adds a can-enter attribute, we'll bind on the keyup event, and the handler performs special logic to
+			// determine on keyup if the enter key was pressed.
+			if (special[event]) {
+				var specialData = special[event](data, el, handler);
+				handler = specialData.handler;
+				event = specialData.event;
+			}
+
+			var context;
+			if(onBindElement){
+				context = el;
 			}else{
-				context = canViewModel(el);
-			}
-<<<<<<< HEAD
-		}
-		// Bind the handler defined above to the element we're currently processing and the event name provided in this
-		// attribute name (can-click="foo")
-		canEvent.on.call(context, event, handler);
-
-		// Create a handler that will unbind itself and the event when the attribute is removed from the DOM
-		var attributesHandler = function(ev) {
-			if(ev.attributeName === attributeName && !this.getAttribute(attributeName)) {
-
-				canEvent.off.call(context, event, handler);
-				canEvent.off.call(el, 'attributes', attributesHandler);
-			}
-		};
-		canEvent.on.call(el, 'attributes', attributesHandler);
-	},
-	// ### bindings.behaviors.value
-	// Behavior for the deprecated can-value
-	value: function(el, data) {
-		var propName = "$value",
-			attrValue = removeBrackets(el.getAttribute("can-value")).trim(),
-			nodeName = el.nodeName.toLowerCase(),
-			elType = nodeName === "input" && (el.type || el.getAttribute("type")),
-			getterSetter;
-
-		if (nodeName === "input" && (elType === "checkbox" || elType === "radio")) {
-			var property = getComputeFrom.scope(el, data.scope, attrValue, {}, true);
-			if (el.type === "checkbox") {
-
-				var trueValue = attr.has(el, "can-true-value") ? el.getAttribute("can-true-value") : true,
-					falseValue = attr.has(el, "can-false-value") ? el.getAttribute("can-false-value") : false;
-
-				getterSetter = compute(function (newValue) {
-					// jshint eqeqeq: false
-					var isSet = arguments.length !== 0;
-					if (property && property[canSymbol.for("can.getValue")]) {
-						if (isSet) {
-							canReflect.setValue(property, newValue ? trueValue : falseValue);
-=======
+				if(event.indexOf(" ") >= 0){
+					var eventSplit = event.split(" ");
+					context = data.scope.get(eventSplit[0]);
+					event = eventSplit[1];
+				}else{
+					context = canViewModel(el);
+				}
+			}
 
 			// Unbind the event when the attribute is removed from the DOM
 			var attributesHandler = function(ev) {
@@ -419,8 +381,8 @@
 				unbindEvent();
 			};
 			var unbindEvent = function() {
-				canEvent.off.call(context, event, handler);
-				canEvent.off.call(el, 'attributes', attributesHandler);
+					canEvent.off.call(context, event, handler);
+					canEvent.off.call(el, 'attributes', attributesHandler);
 				canEvent.off.call(el, 'removed', removedHandler);
 			};
 
@@ -440,7 +402,6 @@
 				getterSetter;
 
 			if (nodeName === "input" && (elType === "checkbox" || elType === "radio")) {
-
 				var property = getComputeFrom.scope(el, data.scope, attrValue, {}, true);
 				if (el.type === "checkbox") {
 
@@ -450,72 +411,67 @@
 					getterSetter = compute(function (newValue) {
 						// jshint eqeqeq: false
 						var isSet = arguments.length !== 0;
-						var isCompute = property && property.isComputed;
-						if (isCompute) {
+					if (property && property[canSymbol.for("can.getValue")]) {
 							if (isSet) {
-								property(newValue ? trueValue : falseValue);
+							canReflect.setValue(property, newValue ? trueValue : falseValue);
 							} else {
-								return property() == trueValue;
+							return canReflect.getValue(property) == trueValue;
 							}
->>>>>>> e97c8a00
 						} else {
-							return canReflect.getValue(property) == trueValue;
+							if (isSet) {
+								// TODO: https://github.com/canjs/can-stache-bindings/issues/180
+							} else {
+								return property == trueValue;
+							}
 						}
-					} else {
-						if (isSet) {
-							// TODO: https://github.com/canjs/can-stache-bindings/issues/180
+					});
+			}	else if(elType === "radio") {
+					// radio is two-way bound to if the property value
+					// equals the element value
+					getterSetter = compute(function (newValue) {
+						// jshint eqeqeq: false
+						var isSet = arguments.length !== 0 && newValue;
+					if (property && property[canSymbol.for("can.getValue")]) {
+							if (isSet) {
+							canReflect.setValue(property, el.value);
+							} else {
+							return canReflect.getValue(property) == el.value;
+							}
 						} else {
-							return property == trueValue;
+							if (isSet) {
+								// TODO: https://github.com/canjs/can-stache-bindings/issues/180
+							} else {
+								return property == el.value;
+							}
 						}
-					}
+					});
+				}
+				propName = "$checked";
+				attrValue = "getterSetter";
+				data.scope = new Scope({
+					getterSetter: getterSetter
 				});
-			}	else if(elType === "radio") {
-				// radio is two-way bound to if the property value
-				// equals the element value
-				getterSetter = compute(function (newValue) {
-					// jshint eqeqeq: false
-					var isSet = arguments.length !== 0 && newValue;
-					if (property && property[canSymbol.for("can.getValue")]) {
-						if (isSet) {
-							canReflect.setValue(property, el.value);
-						} else {
-							return canReflect.getValue(property) == el.value;
-						}
-					} else {
-						if (isSet) {
-							// TODO: https://github.com/canjs/can-stache-bindings/issues/180
-						} else {
-							return property == el.value;
-						}
-					}
-				});
-			}
-			propName = "$checked";
-			attrValue = "getterSetter";
-			data.scope = new Scope({
-				getterSetter: getterSetter
+			}
+			// For contenteditable elements, we instantiate a Content control.
+			else if (isContentEditable(el)) {
+				propName = "$innerHTML";
+			}
+
+			var dataBinding = makeDataBinding({
+				name: "{(" + propName + "})",
+				value: attrValue
+			}, el, {
+				templateType: data.templateType,
+				scope: data.scope,
+				semaphore: {},
+				initializeValues: true,
+				legacyBindings: true
 			});
-		}
-		// For contenteditable elements, we instantiate a Content control.
-		else if (isContentEditable(el)) {
-			propName = "$innerHTML";
-		}
-
-		var dataBinding = makeDataBinding({
-			name: "{(" + propName + "})",
-			value: attrValue
-		}, el, {
-			templateType: data.templateType,
-			scope: data.scope,
-			semaphore: {},
-			initializeValues: true,
-			legacyBindings: true
-		});
-
-		canEvent.one.call(el, "removed", function(){
-			dataBinding.onTeardown();
-		});
-	}
+
+			canEvent.one.call(el, "removed", function(){
+				dataBinding.onTeardown();
+			});
+		}
 };
 
 
@@ -534,7 +490,7 @@
 
 //!steal-remove-start
 function syntaxWarning(el, attrData) {
-	dev.warn('can-stache-bindings: mismatched binding syntax - ' + attrData.attributeName);
+		dev.warn('can-stache-bindings: mismatched binding syntax - ' + attrData.attributeName);
 }
 viewCallbacks.attr(/^\(.+\}$/, syntaxWarning);
 viewCallbacks.attr(/^\{.+\)$/, syntaxWarning);
@@ -549,91 +505,91 @@
 // An object of helper functions that make a getter/setter compute
 // on different types of objects.
 var getComputeFrom = {
-	// ### getComputeFrom.scope
-	// Returns a compute from the scope.  This handles expressions like `someMethod(.,1)`.
-	scope: function(el, scope, scopeProp, bindingData, mustBeACompute, stickyCompute){
-		if(!scopeProp) {
-			return compute();
-		} else {
-			var parentExpression = expression.parse(scopeProp,{baseMethodType: "Call"});
-			return parentExpression.value(scope, new Scope.Options({}));
-		}
-	},
-	// ### getComputeFrom.viewModel
-	// Returns a compute that's two-way bound to the `viewModel` returned by
-	// `options.getViewModel()`.
-	viewModel: function(el, scope, vmName, bindingData, mustBeACompute, stickyCompute) {
-		var setName = cleanVMName(vmName);
-		if(mustBeACompute) {
+		// ### getComputeFrom.scope
+		// Returns a compute from the scope.  This handles expressions like `someMethod(.,1)`.
+		scope: function(el, scope, scopeProp, bindingData, mustBeACompute, stickyCompute){
+			if(!scopeProp) {
+				return compute();
+			} else {
+					var parentExpression = expression.parse(scopeProp,{baseMethodType: "Call"});
+					return parentExpression.value(scope, new Scope.Options({}));
+				}
+		},
+		// ### getComputeFrom.viewModel
+		// Returns a compute that's two-way bound to the `viewModel` returned by
+		// `options.getViewModel()`.
+		viewModel: function(el, scope, vmName, bindingData, mustBeACompute, stickyCompute) {
+			var setName = cleanVMName(vmName);
+			if(mustBeACompute) {
+				return compute(function(newVal){
+					var viewModel = bindingData.getViewModel();
+					if(arguments.length) {
+					canReflect.setValue(viewModel, setName, newVal);
+					} else {
+						return vmName === "." ? viewModel : observeReader.read(viewModel, observeReader.reads(vmName), {}).value;
+					}
+				});
+			} else {
 			return compute(function(newVal){
-				var viewModel = bindingData.getViewModel();
-				if(arguments.length) {
-					canReflect.setValue(viewModel, setName, newVal);
-				} else {
-					return vmName === "." ? viewModel : observeReader.read(viewModel, observeReader.reads(vmName), {}).value;
-				}
+					var childCompute;
+					var viewModel = bindingData.getViewModel();
+
+					function updateViewModel(value, options) {
+					canReflect.setValue(viewModel, setName, value);
+					}
+
+					if(stickyCompute) {
+						childCompute = observeReader.get(viewModel, setName, { readCompute: false });
+						// childCompute is a compute at this point unless it was locally overwritten
+						//  in the child viewModel.
+					if(!childCompute || !childCompute[canSymbol.for("can.getValue")]) {
+							// If it was locally overwritten, make a new compute for the property.
+						childCompute = canReflect.getValue(childCompute);
+							updateViewModel(childCompute, { readCompute: false });
+						}
+						// Otherwise update the compute's value.
+					canReflect.setValue(childCompute, newVal);
+					} else {
+						updateViewModel(newVal);
+					}
 			});
-		} else {
-			return compute(function(newVal){
-				var childCompute;
-				var viewModel = bindingData.getViewModel();
-
-				function updateViewModel(value, options) {
-					canReflect.setValue(viewModel, setName, value);
-				}
-
-				if(stickyCompute) {
-					childCompute = observeReader.get(viewModel, setName, { readCompute: false });
-					// childCompute is a compute at this point unless it was locally overwritten
-					//  in the child viewModel.
-					if(!childCompute || !childCompute[canSymbol.for("can.getValue")]) {
-						// If it was locally overwritten, make a new compute for the property.
-						childCompute = canReflect.getValue(childCompute);
-						updateViewModel(childCompute, { readCompute: false });
-					}
-					// Otherwise update the compute's value.
-					canReflect.setValue(childCompute, newVal);
-				} else {
-					updateViewModel(newVal);
-				}
-			});
-		}
-	},
-	// ### getComputeFrom.attribute
-	// Returns a compute that is two-way bound to an attribute or property on the element.
-	attribute: function(el, scope, prop, bindingData, mustBeACompute, stickyCompute, event){
-		// Determine the event or events we need to listen to
-		// when this value changes.
-		if(!event) {
-			event = "change";
-			var isRadioInput = el.nodeName === 'INPUT' && el.type === 'radio';
-			var isValidProp = prop === 'checked' && !bindingData.legacyBindings;
-			if (isRadioInput && isValidProp) {
-				event = 'radiochange';
-			}
-
-			var isSpecialProp = attr.special[prop] && attr.special[prop].addEventListener;
-			if (isSpecialProp) {
-				event = prop;
-			}
-		}
-
-		var hasChildren = el.nodeName.toLowerCase() === "select",
-			isMultiselectValue = prop === "value" && hasChildren && el.multiple,
-			// Sets the element property or attribute.
-			set = function(newVal){
-				if(bindingData.legacyBindings && hasChildren &&
-					("selectedIndex" in el) && prop === "value") {
-					attr.setAttrOrProp(el, prop, newVal == null ? "" : newVal);
-				} else {
-					attr.setAttrOrProp(el, prop, newVal);
-				}
-
-				return newVal;
-			},
-			get = function(){
-				return attr.get(el, prop);
-			};
+			}
+		},
+		// ### getComputeFrom.attribute
+		// Returns a compute that is two-way bound to an attribute or property on the element.
+		attribute: function(el, scope, prop, bindingData, mustBeACompute, stickyCompute, event){
+			// Determine the event or events we need to listen to
+			// when this value changes.
+			if(!event) {
+				event = "change";
+				var isRadioInput = el.nodeName === 'INPUT' && el.type === 'radio';
+				var isValidProp = prop === 'checked' && !bindingData.legacyBindings;
+				if (isRadioInput && isValidProp) {
+					event = 'radiochange';
+				}
+
+				var isSpecialProp = attr.special[prop] && attr.special[prop].addEventListener;
+				if (isSpecialProp) {
+					event = prop;
+				}
+			}
+
+			var hasChildren = el.nodeName.toLowerCase() === "select",
+				isMultiselectValue = prop === "value" && hasChildren && el.multiple,
+				// Sets the element property or attribute.
+				set = function(newVal){
+					if(bindingData.legacyBindings && hasChildren &&
+						 ("selectedIndex" in el) && prop === "value") {
+						attr.setAttrOrProp(el, prop, newVal == null ? "" : newVal);
+					} else {
+						attr.setAttrOrProp(el, prop, newVal);
+					}
+
+					return newVal;
+				},
+				get = function(){
+					return attr.get(el, prop);
+				};
 
 			if(isMultiselectValue) {
 				prop = "values";
@@ -657,89 +613,89 @@
 				get: get,
 				set: set
 			});
-	}
+		}
 };
 
 // ## bind
 // An object with helpers that perform bindings in a certain direction.
 // These use the semaphore to prevent cycles.
 var bind = {
-	// ## bind.childToParent
-	// Listens to the child and updates the parent when it changes.
-	// - `syncChild` - Makes sure the child is equal to the parent after the parent is set.
-	childToParent: function(el, parentCompute, childCompute, bindingsSemaphore, attrName, syncChild){
-		// Updates the parent if
+		// ## bind.childToParent
+		// Listens to the child and updates the parent when it changes.
+		// - `syncChild` - Makes sure the child is equal to the parent after the parent is set.
+		childToParent: function(el, parentCompute, childCompute, bindingsSemaphore, attrName, syncChild){
+			// Updates the parent if
 		var updateParent = function(newVal){
-			if (!bindingsSemaphore[attrName]) {
+				if (!bindingsSemaphore[attrName]) {
 				if (parentCompute && parentCompute[canSymbol.for("can.getValue")]) {
 					canReflect.setValue(parentCompute, newVal);
 
-					if( syncChild ) {
-						// If, after setting the parent, it's value is not the same as the child,
-						// update the child with the value of the parent.
-						// This is used by `can-value`.
+						if( syncChild ) {
+							// If, after setting the parent, it's value is not the same as the child,
+							// update the child with the value of the parent.
+							// This is used by `can-value`.
 						if(canReflect.getValue(parentCompute) !== canReflect.getValue(childCompute)) {
-							bindingsSemaphore[attrName] = (bindingsSemaphore[attrName] || 0 )+1;
+								bindingsSemaphore[attrName] = (bindingsSemaphore[attrName] || 0 )+1;
 							canReflect.setValue(childCompute, canReflect.getValue(parentCompute));
-							Observation.afterUpdateAndNotify(function(){
-								--bindingsSemaphore[attrName];
-							});
+								Observation.afterUpdateAndNotify(function(){
+									--bindingsSemaphore[attrName];
+								});
+							}
 						}
 					}
-				}
-				// The parentCompute can sometimes be just an observable if the observable
-				// is on a plain JS object. This updates the observable to match whatever the
-				// new value is.
+					// The parentCompute can sometimes be just an observable if the observable
+					// is on a plain JS object. This updates the observable to match whatever the
+					// new value is.
 				else if(canReflect.isMapLike(parentCompute)) {
-					// !steal-dev-start
-					var attrValue = el.getAttribute(attrName);
-					dev.warn("can-stache-bindings: Merging " + attrName + " into " + attrValue + " because its parent is non-observable");
-					// !steal-dev-end
-					(parentCompute.set || parentCompute.attr).call(
-						parentCompute,
-						newVal.serialize ? newVal.serialize() : newVal,
-						true
-					);
-				}
-			}
-		};
+						// !steal-dev-start
+						var attrValue = el.getAttribute(attrName);
+						dev.warn("can-stache-bindings: Merging " + attrName + " into " + attrValue + " because its parent is non-observable");
+						// !steal-dev-end
+						(parentCompute.set || parentCompute.attr).call(
+							parentCompute,
+							newVal.serialize ? newVal.serialize() : newVal,
+							true
+						);
+					}
+				}
+			};
 
 		if(childCompute && childCompute[canSymbol.for("can.getValue")]) {
 			canReflect.onValue(childCompute, updateParent);
-		}
-
-		return updateParent;
-	},
-	// parent -> child binding
-	parentToChild: function(el, parentCompute, childUpdate, bindingsSemaphore, attrName){
-		// setup listening on parent and forwarding to viewModel
+			}
+
+			return updateParent;
+		},
+		// parent -> child binding
+		parentToChild: function(el, parentCompute, childUpdate, bindingsSemaphore, attrName){
+			// setup listening on parent and forwarding to viewModel
 		var updateChild = function(newValue){
-			// Save the viewModel property name so it is not updated multiple times.
-			// We listen for when the batch has ended, and all observation updates have ended.
-			bindingsSemaphore[attrName] = (bindingsSemaphore[attrName] || 0 )+1;
-			canBatch.start();
+				// Save the viewModel property name so it is not updated multiple times.
+				// We listen for when the batch has ended, and all observation updates have ended.
+				bindingsSemaphore[attrName] = (bindingsSemaphore[attrName] || 0 )+1;
+				canBatch.start();
 			canReflect.setValue(childUpdate, newValue);
 
-			// only after computes have been updated, reduce the update counter
-			Observation.afterUpdateAndNotify(function(){
-				--bindingsSemaphore[attrName];
-			});
-			canBatch.stop();
-		};
+				// only after computes have been updated, reduce the update counter
+				Observation.afterUpdateAndNotify(function(){
+					--bindingsSemaphore[attrName];
+				});
+				canBatch.stop();
+			};
 
 		if(parentCompute && parentCompute[canSymbol.for("can.getValue")]) {
 			canReflect.onValue(parentCompute, updateChild);
-		}
-
-		return updateChild;
-	}
+			}
+
+			return updateChild;
+		}
 };
 
 // Regular expressions for getBindingInfo
 var bindingsRegExp = /\{(\()?(\^)?([^\}\)]+)\)?\}/,
-	ignoreAttributesRegExp = /^(data-view-id|class|id|\[[\w\.-]+\]|#[\w\.-])$/i,
-	DOUBLE_CURLY_BRACE_REGEX = /\{\{/g,
-	encodedSpacesRegExp = /\\s/g;
+		ignoreAttributesRegExp = /^(data-view-id|class|id|\[[\w\.-]+\]|#[\w\.-])$/i,
+		DOUBLE_CURLY_BRACE_REGEX = /\{\{/g,
+		encodedSpacesRegExp = /\\s/g;
 
 // ## getBindingInfo
 // takes a node object like {name, value} and returns
@@ -755,99 +711,99 @@
 // - `initializeValues` - should parent and child be initialized to their counterpart.
 // If undefined is return, there is no binding.
 var getBindingInfo = function(node, attributeViewModelBindings, templateType, tagName){
-	var bindingInfo,
-		attributeName = node.name,
-		attributeValue = node.value || "";
-
-	// Does this match the new binding syntax?
-	var matches = attributeName.match(bindingsRegExp);
-	if(!matches) {
-		var ignoreAttribute = ignoreAttributesRegExp.test(attributeName);
-		var vmName = string.camelize(attributeName);
-
-		//!steal-remove-start
-		// user tried to pass something like id="{foo}", so give them a good warning
-		// Something like id="{{foo}}" is ok, though. (not a binding)
-		if(ignoreAttribute && node.value.replace(DOUBLE_CURLY_BRACE_REGEX, "").indexOf("{") > -1) {
-			dev.warn("can-component: looks like you're trying to pass "+attributeName+" as an attribute into a component, "+
+		var bindingInfo,
+			attributeName = node.name,
+			attributeValue = node.value || "";
+
+		// Does this match the new binding syntax?
+		var matches = attributeName.match(bindingsRegExp);
+		if(!matches) {
+			var ignoreAttribute = ignoreAttributesRegExp.test(attributeName);
+			var vmName = string.camelize(attributeName);
+
+			//!steal-remove-start
+			// user tried to pass something like id="{foo}", so give them a good warning
+			// Something like id="{{foo}}" is ok, though. (not a binding)
+			if(ignoreAttribute && node.value.replace(DOUBLE_CURLY_BRACE_REGEX, "").indexOf("{") > -1) {
+				dev.warn("can-component: looks like you're trying to pass "+attributeName+" as an attribute into a component, "+
 				"but it is not a supported attribute");
-		}
-		//!steal-remove-end
-
-		// if this is handled by another binding or a attribute like `id`.
-		if ( ignoreAttribute || viewCallbacks.attr(attributeName) ) {
-			return;
-		}
-		var syntaxRight = attributeValue[0] === "{" && last(attributeValue) === "}";
-		var isAttributeToChild = templateType === "legacy" ? attributeViewModelBindings[vmName] : !syntaxRight;
-		var scopeName = syntaxRight ? attributeValue.substr(1, attributeValue.length - 2 ) : attributeValue;
-		if(isAttributeToChild) {
-			return {
+			}
+			//!steal-remove-end
+
+			// if this is handled by another binding or a attribute like `id`.
+			if ( ignoreAttribute || viewCallbacks.attr(attributeName) ) {
+				return;
+			}
+			var syntaxRight = attributeValue[0] === "{" && last(attributeValue) === "}";
+			var isAttributeToChild = templateType === "legacy" ? attributeViewModelBindings[vmName] : !syntaxRight;
+			var scopeName = syntaxRight ? attributeValue.substr(1, attributeValue.length - 2 ) : attributeValue;
+			if(isAttributeToChild) {
+				return {
+					bindingAttributeName: attributeName,
+					parent: "attribute",
+					parentName: attributeName,
+					child: "viewModel",
+					childName: vmName,
+					parentToChild: true,
+					childToParent: true,
+					syncChildWithParent: true
+				};
+			} else {
+				return {
+					bindingAttributeName: attributeName,
+					parent: "scope",
+					parentName: scopeName,
+					child: "viewModel",
+					childName: vmName,
+					parentToChild: true,
+					childToParent: true,
+					syncChildWithParent: true
+				};
+			}
+		}
+
+		var twoWay = !!matches[1],
+			childToParent = twoWay || !!matches[2],
+			parentToChild = twoWay || !childToParent;
+
+		var childName = matches[3];
+		var isDOM = childName.charAt(0) === "$";
+		if(isDOM) {
+			bindingInfo = {
+				parent: "scope",
+				child: "attribute",
+				childToParent: childToParent,
+				parentToChild: parentToChild,
 				bindingAttributeName: attributeName,
-				parent: "attribute",
-				parentName: attributeName,
+				childName: childName.substr(1),
+				parentName: attributeValue,
+				initializeValues: true,
+				syncChildWithParent: twoWay
+			};
+			if(tagName === "select") {
+				bindingInfo.stickyParentToChild = true;
+			}
+			return bindingInfo;
+		} else {
+			bindingInfo = {
+				parent: "scope",
 				child: "viewModel",
-				childName: vmName,
-				parentToChild: true,
-				childToParent: true,
-				syncChildWithParent: true
+				childToParent: childToParent,
+				parentToChild: parentToChild,
+				bindingAttributeName: attributeName,
+				childName: decodeAttrName(string.camelize(childName)),
+				parentName: attributeValue,
+				initializeValues: true,
+				syncChildWithParent: twoWay
 			};
-		} else {
-			return {
-				bindingAttributeName: attributeName,
-				parent: "scope",
-				parentName: scopeName,
-				child: "viewModel",
-				childName: vmName,
-				parentToChild: true,
-				childToParent: true,
-				syncChildWithParent: true
-			};
-		}
-	}
-
-	var twoWay = !!matches[1],
-		childToParent = twoWay || !!matches[2],
-		parentToChild = twoWay || !childToParent;
-
-	var childName = matches[3];
-	var isDOM = childName.charAt(0) === "$";
-	if(isDOM) {
-		bindingInfo = {
-			parent: "scope",
-			child: "attribute",
-			childToParent: childToParent,
-			parentToChild: parentToChild,
-			bindingAttributeName: attributeName,
-			childName: childName.substr(1),
-			parentName: attributeValue,
-			initializeValues: true,
-			syncChildWithParent: twoWay
-		};
-		if(tagName === "select") {
-			bindingInfo.stickyParentToChild = true;
-		}
-		return bindingInfo;
-	} else {
-		bindingInfo = {
-			parent: "scope",
-			child: "viewModel",
-			childToParent: childToParent,
-			parentToChild: parentToChild,
-			bindingAttributeName: attributeName,
-			childName: decodeAttrName(string.camelize(childName)),
-			parentName: attributeValue,
-			initializeValues: true,
-			syncChildWithParent: twoWay
-		};
-		if(attributeValue.trim().charAt(0) === "~") {
-			bindingInfo.stickyParentToChild = true;
-		}
-		return bindingInfo;
-	}
+			if(attributeValue.trim().charAt(0) === "~") {
+				bindingInfo.stickyParentToChild = true;
+			}
+			return bindingInfo;
+		}
 };
 var decodeAttrName = function(name){
-	return name.replace(encodedSpacesRegExp, " ");
+		return name.replace(encodedSpacesRegExp, " ");
 };
 
 
@@ -872,118 +828,118 @@
 // - `undefined` - If this isn't a data binding.
 // - `object` - An object with information about the binding.
 var makeDataBinding = function(node, el, bindingData){
-	// Get information about the binding.
-	var bindingInfo = getBindingInfo(node, bindingData.attributeViewModelBindings, bindingData.templateType, el.nodeName.toLowerCase());
-	if(!bindingInfo) {
-		return;
-	}
-	// assign some bindingData props to the bindingInfo
-	bindingInfo.alreadyUpdatedChild = bindingData.alreadyUpdatedChild;
-	if( bindingData.initializeValues) {
-		bindingInfo.initializeValues = true;
-	}
-
-	// Get computes for the parent and child binding
-	var parentCompute = getComputeFrom[bindingInfo.parent](
-		el,
-		bindingData.scope,
-		bindingInfo.parentName,
-		bindingData, bindingInfo.parentToChild
-	),
-	childCompute = getComputeFrom[bindingInfo.child](
-		el,
-		bindingData.scope,
-		bindingInfo.childName,
-		bindingData,
-		bindingInfo.childToParent,
-		bindingInfo.stickyParentToChild && parentCompute
-	),
-	// these are the functions bound to one compute that update the other.
-	updateParent,
+		// Get information about the binding.
+		var bindingInfo = getBindingInfo(node, bindingData.attributeViewModelBindings, bindingData.templateType, el.nodeName.toLowerCase());
+		if(!bindingInfo) {
+			return;
+		}
+		// assign some bindingData props to the bindingInfo
+		bindingInfo.alreadyUpdatedChild = bindingData.alreadyUpdatedChild;
+		if( bindingData.initializeValues) {
+			bindingInfo.initializeValues = true;
+		}
+
+		// Get computes for the parent and child binding
+		var parentCompute = getComputeFrom[bindingInfo.parent](
+				el,
+				bindingData.scope,
+				bindingInfo.parentName,
+				bindingData, bindingInfo.parentToChild
+			),
+			childCompute = getComputeFrom[bindingInfo.child](
+				el,
+				bindingData.scope,
+				bindingInfo.childName,
+				bindingData,
+				bindingInfo.childToParent,
+				bindingInfo.stickyParentToChild && parentCompute
+			),
+			// these are the functions bound to one compute that update the other.
+			updateParent,
 	updateChild;
 
-	if(bindingData.nodeList) {
+		if(bindingData.nodeList) {
 		if(parentCompute && parentCompute.computeInstance) {
-			parentCompute.computeInstance.setPrimaryDepth(bindingData.nodeList.nesting+1);
-		}
+				parentCompute.computeInstance.setPrimaryDepth(bindingData.nodeList.nesting+1);
+			}
 		if(childCompute && childCompute.computeInstance) {
-			childCompute.computeInstance.setPrimaryDepth(bindingData.nodeList.nesting+1);
-		}
-	}
-
-	// Only bind to the parent if it will update the child.
-	if(bindingInfo.parentToChild){
-		updateChild = bind.parentToChild(el, parentCompute, childCompute, bindingData.semaphore, bindingInfo.bindingAttributeName);
-	}
-
-	// This completes the binding.  We can't call it right away because
-	// the `viewModel` might not have been created yet.
-	var completeBinding = function(){
-		if(bindingInfo.childToParent){
-			// setup listening on parent and forwarding to viewModel
-			updateParent = bind.childToParent(el, parentCompute, childCompute, bindingData.semaphore, bindingInfo.bindingAttributeName,
-				bindingInfo.syncChildWithParent);
-		}
-		// the child needs to be bound even if
-		else if(bindingInfo.stickyParentToChild) {
+				childCompute.computeInstance.setPrimaryDepth(bindingData.nodeList.nesting+1);
+			}
+		}
+
+		// Only bind to the parent if it will update the child.
+		if(bindingInfo.parentToChild){
+			updateChild = bind.parentToChild(el, parentCompute, childCompute, bindingData.semaphore, bindingInfo.bindingAttributeName);
+		}
+
+		// This completes the binding.  We can't call it right away because
+		// the `viewModel` might not have been created yet.
+		var completeBinding = function(){
+			if(bindingInfo.childToParent){
+				// setup listening on parent and forwarding to viewModel
+				updateParent = bind.childToParent(el, parentCompute, childCompute, bindingData.semaphore, bindingInfo.bindingAttributeName,
+					bindingInfo.syncChildWithParent);
+			}
+			// the child needs to be bound even if
+			else if(bindingInfo.stickyParentToChild) {
 			canReflect.onValue(childCompute, noop);
-		}
-
-		if(bindingInfo.initializeValues) {
-			initializeValues(bindingInfo, childCompute, parentCompute, updateChild, updateParent);
-		}
-	};
-	// This tears down the binding.
-	var onTeardown = function() {
-		unbindUpdate(parentCompute, updateChild);
-		unbindUpdate(childCompute, updateParent);
+			}
+
+			if(bindingInfo.initializeValues) {
+				initializeValues(bindingInfo, childCompute, parentCompute, updateChild, updateParent);
+			}
+		};
+		// This tears down the binding.
+		var onTeardown = function() {
+			unbindUpdate(parentCompute, updateChild);
+			unbindUpdate(childCompute, updateParent);
 		unbindUpdate(childCompute, noop);
-	};
-	// If this binding depends on the viewModel, which might not have been created,
-	// return the function to complete the binding as `onCompleteBinding`.
-	if(bindingInfo.child === "viewModel") {
-		return {
-			value: bindingInfo.stickyParentToChild ? compute(getValue(parentCompute)) : getValue(parentCompute),
-			onCompleteBinding: completeBinding,
-			bindingInfo: bindingInfo,
-			onTeardown: onTeardown
 		};
-	} else {
-		completeBinding();
-		return {
-			bindingInfo: bindingInfo,
-			onTeardown: onTeardown
-		};
-	}
+		// If this binding depends on the viewModel, which might not have been created,
+		// return the function to complete the binding as `onCompleteBinding`.
+		if(bindingInfo.child === "viewModel") {
+			return {
+				value: bindingInfo.stickyParentToChild ? compute(getValue(parentCompute)) : getValue(parentCompute),
+				onCompleteBinding: completeBinding,
+				bindingInfo: bindingInfo,
+				onTeardown: onTeardown
+			};
+		} else {
+			completeBinding();
+			return {
+				bindingInfo: bindingInfo,
+				onTeardown: onTeardown
+			};
+		}
 };
 
 // ## initializeValues
 // Updates the parent or child value depending on the direction of the binding
 // or if the child or parent is `undefined`.
 var initializeValues = function(bindingInfo, childCompute, parentCompute, updateChild, updateParent){
-	var doUpdateParent = false;
-	if(bindingInfo.parentToChild && !bindingInfo.childToParent) {
-		// updateChild
-	}
-	else if(!bindingInfo.parentToChild && bindingInfo.childToParent) {
-		doUpdateParent = true;
-	}
-	// Two way
-	// Update child or parent depending on who has a value.
-	// If both have a value, update the child.
-	else if( getValue(childCompute) === undefined) {
-		// updateChild
-	} else if(getValue(parentCompute) === undefined) {
-		doUpdateParent = true;
-	}
-
-	if(doUpdateParent) {
+		var doUpdateParent = false;
+		if(bindingInfo.parentToChild && !bindingInfo.childToParent) {
+			// updateChild
+		}
+		else if(!bindingInfo.parentToChild && bindingInfo.childToParent) {
+			doUpdateParent = true;
+		}
+		// Two way
+		// Update child or parent depending on who has a value.
+		// If both have a value, update the child.
+		else if( getValue(childCompute) === undefined) {
+			// updateChild
+		} else if(getValue(parentCompute) === undefined) {
+			doUpdateParent = true;
+		}
+
+		if(doUpdateParent) {
 		updateParent(getValue(childCompute) );
-	} else {
-		if(!bindingInfo.alreadyUpdatedChild) {
+		} else {
+			if(!bindingInfo.alreadyUpdatedChild) {
 			updateChild(getValue(parentCompute) );
-		}
-	}
+			}
+		}
 };
 
 // For "sticky" select values, we need to know when `<option>`s are
@@ -991,16 +947,16 @@
 // MutationObserver, we need to setup can.view.live to
 // callback when this happens.
 if( !getMutationObserver() ) {
-	var updateSelectValue = function(el){
-		var bindingCallback = domData.get.call(el,"canBindingCallback");
-		if(bindingCallback) {
-			bindingCallback.onMutation(el);
-		}
-	};
-	live.registerChildMutationCallback("select",updateSelectValue);
-	live.registerChildMutationCallback("optgroup",function(el){
-		updateSelectValue(el.parentNode);
-	});
+		var updateSelectValue = function(el){
+			var bindingCallback = domData.get.call(el,"canBindingCallback");
+			if(bindingCallback) {
+				bindingCallback.onMutation(el);
+			}
+		};
+		live.registerChildMutationCallback("select",updateSelectValue);
+		live.registerChildMutationCallback("optgroup",function(el){
+			updateSelectValue(el.parentNode);
+		});
 }
 
 
@@ -1012,43 +968,43 @@
 // has a truthy version of the attribute, unless the element is explicitly
 // set to "false".
 var isContentEditable = (function(){
-	// A contenteditable element has a value of an empty string or "true"
-	var values = {
-		"": true,
-		"true": true,
-		"false": false
-	};
-
-	// Tests if an element has the appropriate contenteditable attribute
-	var editable = function(el){
-		// DocumentFragments do not have a getAttribute
-		if(!el || !el.getAttribute) {
-			return;
-		}
-
-		var attr = el.getAttribute("contenteditable");
-		return values[attr];
-	};
-
-	return function (el){
-		// First check if the element is explicitly true or false
-		var val = editable(el);
-		if(typeof val === "boolean") {
-			return val;
-		} else {
-			// Otherwise, check the parent
-			return !!editable(el.parentNode);
-		}
-	};
+		// A contenteditable element has a value of an empty string or "true"
+		var values = {
+			"": true,
+			"true": true,
+			"false": false
+		};
+
+		// Tests if an element has the appropriate contenteditable attribute
+		var editable = function(el){
+			// DocumentFragments do not have a getAttribute
+			if(!el || !el.getAttribute) {
+				return;
+			}
+
+			var attr = el.getAttribute("contenteditable");
+			return values[attr];
+		};
+
+		return function (el){
+			// First check if the element is explicitly true or false
+			var val = editable(el);
+			if(typeof val === "boolean") {
+				return val;
+			} else {
+				// Otherwise, check the parent
+				return !!editable(el.parentNode);
+			}
+		};
 })(),
 removeBrackets = function(value, open, close){
-	open = open || "{";
-	close = close || "}";
-
-	if(value[0] === open && value[value.length-1] === close) {
-		return value.substr(1, value.length - 2);
-	}
-	return value;
+			open = open || "{";
+			close = close || "}";
+
+			if(value[0] === open && value[value.length-1] === close) {
+				return value.substr(1, value.length - 2);
+			}
+			return value;
 },
 getValue = function(value){
 	return value && value[canSymbol.for("can.getValue")] ? canReflect.getValue(value) : value;
@@ -1056,10 +1012,10 @@
 unbindUpdate = function(compute, updateOther){
 	if(compute && compute[canSymbol.for("can.getValue")] && typeof updateOther === "function") {
 		canReflect.offValue(compute, updateOther);
-	}
+			}
 },
 cleanVMName = function(name){
-	return name.replace(/@/g,"");
+			return name.replace(/@/g,"");
 };
 
 
@@ -1079,20 +1035,20 @@
 //			return original.call(this, ev);
 //		}
 var special = {
-	enter: function (data, el, original) {
-		return {
-			event: "keyup",
-			handler: function (ev) {
-				if (ev.keyCode === 13 || ev.key === "Enter") {
-					return original.call(this, ev);
-				}
-			}
-		};
-	}
+		enter: function (data, el, original) {
+			return {
+				event: "keyup",
+				handler: function (ev) {
+					if (ev.keyCode === 13 || ev.key === "Enter") {
+						return original.call(this, ev);
+					}
+				}
+			};
+		}
 };
 
 module.exports = {
-	behaviors: behaviors,
-	getBindingInfo: getBindingInfo,
-	special: special
+		behaviors: behaviors,
+		getBindingInfo: getBindingInfo,
+		special: special
 };