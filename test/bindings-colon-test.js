var QUnit = require("steal-qunit");

var stacheBindings = require('can-stache-bindings');

var makeDocument = require('can-vdom/make-document/make-document');
var MUTATION_OBSERVER = require('can-util/dom/mutation-observer/mutation-observer');
var DOCUMENT = require("can-util/dom/document/document");
var domEvents = require('can-util/dom/events/events');
var domMutate = require('can-util/dom/mutate/mutate');
var domData = require('can-util/dom/data/data');
var MockComponent = require("./mock-component-simple-map");
var stache = require("can-stache");
var SimpleMap = require("can-simple-map");
var DefineMap = require("can-define/map/map");
var canEvent = require("can-event");

function afterMutation(cb) {
	var doc = DOCUMENT();
	var div = doc.createElement("div");
	domEvents.addEventListener.call(div, "inserted", function(){
		doc.body.removeChild(div);
		setTimeout(cb, 5);
	});
	domMutate.appendChild.call(doc.body, div);
}

var DOC = DOCUMENT();
var MUT_OBS = MUTATION_OBSERVER();
makeTest("can-stache-bindings - colon - dom", document, MUT_OBS);
makeTest("can-stache-bindings - colon - vdom", makeDocument(), null);

function makeTest(name, doc, mutObs){

QUnit.module(name, {
	setup: function() {
		DOCUMENT(doc);
		MUTATION_OBSERVER(mutObs);

		if(doc === document) {
			this.fixture = document.getElementById("qunit-fixture");
		} else {
			this.fixture = doc.createElement("qunit-fixture");
			doc.body.appendChild(this.fixture);
		}
	},
	teardown: function(){
		if(doc !== document) {
			doc.body.removeChild(this.fixture);
		}

		stop();
		afterMutation(function() {
			DOCUMENT(DOC);
			MUTATION_OBSERVER(MUT_OBS);

			var fixture = document.getElementById("qunit-fixture");
			while (fixture && fixture.hasChildNodes()) {
				domData.delete.call(fixture.lastChild);
				fixture.removeChild(fixture.lastChild);
			}

			start();
		});
	}
});


test("basics", 5, function(){

	var viewModel = new SimpleMap({
		toChild: "toChild",
		toParent: "toParent",
		twoWay: "twoWay"
	});

	MockComponent.extend({
		tag: "basic-colon",
		viewModel: viewModel
	});
	var template = stache("<basic-colon "+
		"toChild:from='valueA' toParent:to='valueB' twoWay:bind='valueC' "+
		"on:vmevent='methodD()'" +
		"/>");

	var MySimpleMap = SimpleMap.extend({
		methodD: function(){
			QUnit.ok(true, "on:vmevent bindings work");
		}
	});

	var parent = new MySimpleMap({
		valueA: 'A',
		valueB: 'B',
		valueC: 'C'
	});

	template(parent);

	QUnit.deepEqual(parent.get(), {
		valueA: 'A',
		valueB: 'toParent',
		valueC: 'C',
	}, "initial scope values correct");

	QUnit.deepEqual(viewModel.get(), {
		toChild: "A",
		toParent: "toParent",
		twoWay: "C"
	}, "initial VM values correct");

	// Change scope
	parent.set({
		valueA: 'a',
		valueB: 'b',
		valueC: 'c'
	});

	QUnit.deepEqual(viewModel.get(), {
		toChild: "a",
		toParent: "toParent",
		twoWay: "c"
	}, "scope set VM values correct");

	// Change vm
	viewModel.set({
		toChild: "to-child",
		toParent: "to-parent",
		twoWay: "two-way"
	});

	QUnit.deepEqual(parent.get(), {
		valueA: "a",
		valueB: "to-parent",
		valueC: "two-way"
	}, "vm set scope values correct");

	viewModel.dispatch({type: "vmevent"});

});

test("getBindingInfo", function(){
	var info = stacheBindings.getBindingInfo({name: "foo-ed:from", value: "bar"});
	deepEqual(info, {
		parent: "scope",
		child: "viewModelOrAttribute",
		childEvent: undefined,
		parentToChild: true,
		childToParent: false,
		childName: "foo-ed",
		parentName: "bar",
		bindingAttributeName: "foo-ed:from",
		initializeValues: true,
		syncChildWithParent: false
	}, "new vm binding");

	info = stacheBindings.getBindingInfo({name: "foo-ed:bind", value: "bar"});
	deepEqual(info, {
		parent: "scope",
		child: "viewModelOrAttribute",
		childEvent: undefined,
		parentToChild: true,
		childToParent: true,
		childName: "foo-ed",
		parentName: "bar",
		bindingAttributeName: "foo-ed:bind",
		initializeValues: true,
		syncChildWithParent: true
	}, "new el binding");

	info = stacheBindings.getBindingInfo({name: "foo-ed:to", value: "bar"});
	deepEqual(info, {
		parent: "scope",
		child: "viewModelOrAttribute",
		childEvent: undefined,
		parentToChild: false,
		childToParent: true,
		childName: "foo-ed",
		parentName: "bar",
		bindingAttributeName: "foo-ed:to",
		initializeValues: true,
		syncChildWithParent: false
	}, "new el binding");
	info = stacheBindings.getBindingInfo({name: "foo-ed:from", value: "bar"}, null, null, null, true);
	deepEqual(info, {
		parent: "scope",
		child: "viewModel",
		childEvent: undefined,
		parentToChild: true,
		childToParent: false,
		childName: "foo-ed",
		parentName: "bar",
		bindingAttributeName: "foo-ed:from",
		initializeValues: true,
		syncChildWithParent: false
	}, "new vm binding");

	info = stacheBindings.getBindingInfo({name: "foo-ed:bind", value: "bar"}, null, null, null, true);
	deepEqual(info, {
		parent: "scope",
		child: "viewModel",
		childEvent: undefined,
		parentToChild: true,
		childToParent: true,
		childName: "foo-ed",
		parentName: "bar",
		bindingAttributeName: "foo-ed:bind",
		initializeValues: true,
		syncChildWithParent: true
	}, "new el binding");

	info = stacheBindings.getBindingInfo({name: "foo-ed:to", value: "bar"}, null, null, null, true);
	deepEqual(info, {
		parent: "scope",
		child: "viewModel",
		childEvent: undefined,
		parentToChild: false,
		childToParent: true,
		childName: "foo-ed",
		parentName: "bar",
		bindingAttributeName: "foo-ed:to",
		initializeValues: true,
		syncChildWithParent: false
	}, "new el binding");
});

test("value:from works with camelCase and kebab-case properties", function() {
	var template = stache(
		"<input value:from='theProp'/>" +
		"<input value:from='the-prop'/>"
	);

	var map = new SimpleMap({});

	var frag = template(map);

	var ta = this.fixture;
	ta.appendChild(frag);

	var camelPropInput = ta.getElementsByTagName("input")[0];
	var kebabPropInput = ta.getElementsByTagName("input")[1];

	equal(camelPropInput.value, "", "input bound to camelCase prop value set correctly if camelCase key does not exist in map");
	equal(kebabPropInput.value, "", "input bound to kebab-case prop value set correctly if kebab-case key does not exist in map");

	map.attr("theProp", "30");
	equal(camelPropInput.value, "30", "input bound to camelCase prop value set correctly when camelCase prop changes");
	equal(kebabPropInput.value, "", "input bound to kebab-case prop value not updated when camelCase prop changes");

	map.attr("theProp", "31");
	equal(camelPropInput.value, "31", "input bound to camelCase prop value updated correctly when camelCase prop changes");
	ok(!kebabPropInput.value, "input bound to kebab-case prop value not updated when camelCase prop changes");

	camelPropInput.value = "32";
	canEvent.trigger.call(camelPropInput, "change");
	equal(map.attr("theProp"), "31", "camelCase prop NOT updated when input bound to camelCase prop changes");
	ok(!map.attr("the-prop"), "kebabCase prop NOT updated when input bound to camelCase prop changes");

	map.attr("the-prop", "33");
	equal(kebabPropInput.value, "33", "input bound to kebab-case prop value set correctly when kebab-case prop changes");
	equal(camelPropInput.value, "32", "input bound to camelCase prop value not updated when kebab-case prop changes");

	map.attr("the-prop", "34");
	equal(kebabPropInput.value, "34", "input bound to kebab-case prop value updated correctly when kebab-case prop changes");
	equal(camelPropInput.value, "32", "input bound to camelCase prop value not updated when kebab-case prop changes");

	kebabPropInput.value = "35";
	canEvent.trigger.call(kebabPropInput, "change");
	equal(map.attr("the-prop"), "34", "kebab-case prop NOT updated from input bound to kebab-case prop");
	equal(map.attr("theProp"), "31", "camelCase prop NOT updated from input bound to kebab-case prop");
});

test("value:to works with camelCase and kebab-case properties", function() {
	var template = stache(
		"<input value:to='theProp'/>" +
		"<input value:to='the-prop'/>"
	);

	var map = new SimpleMap({});

	var frag = template(map);

	var ta = this.fixture;
	ta.appendChild(frag);

	var camelPropInput = ta.getElementsByTagName("input")[0];
	var kebabPropInput = ta.getElementsByTagName("input")[1];

	camelPropInput.value = "32";
	canEvent.trigger.call(camelPropInput, "change");
	equal(map.attr("theProp"), "32", "camelCaseProp updated from input bound to camelCase Prop");
	ok(!map.attr("the-prop"), "kebabCaseProp NOT updated from input bound to camelCase Prop");

	map.attr("theProp", "30");
	equal(camelPropInput.value, "32", "input bound to camelCase Prop value NOT updated when camelCase prop changes");
	ok(!kebabPropInput.value, "input bound to kebabCase Prop value NOT updated when camelCase prop changes");

	kebabPropInput.value = "33";
	canEvent.trigger.call(kebabPropInput, "change");
	equal(map.attr("the-prop"), "33", "kebabCaseProp updated from input bound to kebabCase Prop");
	equal(map.attr("theProp"), "30", "camelCaseProp NOT updated from input bound to camelCase Prop");

	map.attr("theProp", "34");
	equal(kebabPropInput.value, "33", "input bound to kebabCase Prop value NOT updated when kebabCase prop changes");
	equal(camelPropInput.value, "32", "input bound to camelCase Prop value NOT updated when kebabCase prop changes");
});

test("value:bind works with camelCase and kebab-case properties", function() {
	var template = stache(
		"<input value:bind='theProp'/>" +
		"<input value:bind='the-prop'/>"
	);

	var map = new SimpleMap({});

	var frag = template(map);

	var ta = this.fixture;
	ta.appendChild(frag);

	var camelPropInput = ta.getElementsByTagName("input")[0];
	var kebabPropInput = ta.getElementsByTagName("input")[1];

	camelPropInput.value = "32";
	canEvent.trigger.call(camelPropInput, "change");
	equal(map.attr("theProp"), "32", "camelCaseProp updated from input bound to camelCase Prop");
	ok(!map.attr("the-prop"), "kebabCaseProp NOT updated from input bound to camelCase Prop");

	map.attr("theProp", "30");
	equal(camelPropInput.value, "30", "input bound to camelCase Prop value updated when camelCase prop changes");
	ok(!kebabPropInput.value, "input bound to kebabCase Prop value NOT updated when camelCase prop changes");

	kebabPropInput.value = "33";
	canEvent.trigger.call(kebabPropInput, "change");
	equal(map.attr("the-prop"), "33", "kebabCaseProp updated from input bound to kebabCase Prop");
	equal(map.attr("theProp"), "30", "camelCaseProp NOT updated from input bound to camelCase Prop");

	map.attr("theProp", "34");
	equal(kebabPropInput.value, "33", "input bound to kebabCase Prop value NOT updated when kebabCase prop changes");
	equal(camelPropInput.value, "34", "input bound to camelCase Prop value updated when kebabCase prop changes");
});

test('can listen to camelCase events using on:', function(){
	QUnit.stop();
	expect(1);

	var map = new DefineMap({
		someProp: 'foo',

		someMethod: function() {
			QUnit.start();
			ok(true);
		}
	});

	var template = stache("<div on:someProp:by:this='someMethod'/>");
	template(map);

	map.someProp = "baz";
});

test('can listen to kebab-case events using on:', function(){
	QUnit.stop();
	expect(1);

	var map = new DefineMap({
		'some-prop': 'foo',

		someMethod: function() {
			QUnit.start();
			ok(true);
		}
	});

	var template = stache("<div on:some-prop:by:this='someMethod'/>");
	template(map);

	map['some-prop'] = "baz";
});

test('can bind to property on scope using :by:', function(){
	stop();
	expect(1);

	MockComponent.extend({
		tag: "view-model-able"
	});

	var template = stache("<view-model-able on:prop:by:obj='someMethod'/>");

	var map = new DefineMap({
		obj: {
			prop: "Mercury"
		},
		someMethod: function(scope, el, ev, newVal){
			start();
			equal(newVal, "Venus", "method called");
		}
	});

	template(map);
	map.obj.prop = "Venus";
});

test('can bind to entire scope using :by:this', function(){
	stop();
	expect(1);

	MockComponent.extend({
		tag: "view-model-able"
	});

	var template = stache("<view-model-able on:prop:by:this='someMethod'/>");

	var map = new DefineMap({
		prop: "Mercury",

		someMethod: function(scope, el, ev, newVal){
			start();
			equal(newVal, "Venus", "method called");
		}
	});

	template(map);
	map.prop = "Venus";
});

test('can bind to viewModel using on:vm:prop', function() {
	stop();
	expect(1);

	var map = new SimpleMap({
		prop: "Mercury"
	});

	var MySimpleMap = SimpleMap.extend({
		someMethod: function(scope, el, ev, newVal){
			start();
			equal(newVal, "Venus", "method called");
		}
	});
	var parent = new MySimpleMap();

	MockComponent.extend({
		tag: "view-model-able",
		viewModel: map
	});

	var template = stache("<view-model-able on:vm:prop='someMethod'/>");

	template(parent);
	map.attr("prop", "Venus");
});

test('can bind to property on viewModel using on:vm:prop:by:obj', function() {
	stop();
	expect(1);

	var map = new SimpleMap({
		obj: new SimpleMap({
			prop: "Mercury"
		})
	});

	var MySimpleMap = SimpleMap.extend({
		someMethod: function(scope, el, ev, newVal){
			start();
			equal(newVal, "Venus", "method called");
		}
	});
	var parent = new MySimpleMap();

	MockComponent.extend({
		tag: "view-model-able",
		viewModel: map
	});

	var template = stache("<view-model-able on:vm:prop:by:obj='someMethod'/>");

	template(parent);
	map.attr("obj").attr("prop", "Venus");
});

test('can bind to element using on:el:prop', function() {
	stop();
	expect(1);

	var map = new SimpleMap({
		prop: "Mercury"
	});

	var MySimpleMap = SimpleMap.extend({
		someMethod: function(){
			start();
			ok(true, "method called");
		}
	});
	var parent = new MySimpleMap();

	MockComponent.extend({
		tag: "view-model-able",
		viewModel: map
	});

	var template = stache("<view-model-able on:el:prop='someMethod'/>");

	var frag = template(parent);
	var element = frag.firstChild;

	canEvent.trigger.call(element, "prop");
});

<<<<<<< HEAD
QUnit.test("getBindingInfo works for value:to:on:click (#269)", function(){

	var info = stacheBindings.getBindingInfo({name: "value:to:on:click", value: "bar"});
	deepEqual(info, {
		parent: "scope",
		child: "viewModelOrAttribute",
		childEvent: "click",
		parentToChild: false,
		childToParent: true,
		childName: "value",
		parentName: "bar",
		bindingAttributeName: "value:to:on:click",
		initializeValues: true,
		syncChildWithParent: false
	}, "new vm binding");

});
test("value:to:on:click and on:click:value:to work (#269)", function() {
	var template = stache(
		"<input value:to:on:click='theProp'/>" +
		"<input on:click:value:to='theProp'/>"
	);

	var map = new SimpleMap({});

	var frag = template(map);

	var ta = this.fixture;
	ta.appendChild(frag);

	var bindFirstInput = ta.getElementsByTagName("input")[0];
	bindFirstInput.value = "22";
	canEvent.trigger.call(bindFirstInput, "click");
	QUnit.equal(map.get('theProp'), "22");


	var eventFirstInput = ta.getElementsByTagName("input")[1];
	eventFirstInput.value = "23";
	canEvent.trigger.call(eventFirstInput, "click");
	QUnit.equal(map.get('theProp'), "23");

=======
QUnit.test("on:el:click works inside {{#if}} on element with a viewModel (#279)", function() {
	var map = new SimpleMap({
	});

	var MySimpleMap = SimpleMap.extend({
		show: true,
		method: function(){
			ok(true, "method called");
		}
	});
	var parent = new MySimpleMap();

	MockComponent.extend({
		tag: "view-model-able",
		viewModel: map
	});

	var template = stache("<view-model-able {{#if show}} on:el:click='method()' {{/if}} />");

	var frag = template(parent);
	var el = frag.firstChild;
	canEvent.trigger.call(el, "click");
>>>>>>> cf426ad6
});

}<|MERGE_RESOLUTION|>--- conflicted
+++ resolved
@@ -509,7 +509,6 @@
 	canEvent.trigger.call(element, "prop");
 });
 
-<<<<<<< HEAD
 QUnit.test("getBindingInfo works for value:to:on:click (#269)", function(){
 
 	var info = stacheBindings.getBindingInfo({name: "value:to:on:click", value: "bar"});
@@ -550,8 +549,8 @@
 	eventFirstInput.value = "23";
 	canEvent.trigger.call(eventFirstInput, "click");
 	QUnit.equal(map.get('theProp'), "23");
-
-=======
+});
+
 QUnit.test("on:el:click works inside {{#if}} on element with a viewModel (#279)", function() {
 	var map = new SimpleMap({
 	});
@@ -574,7 +573,6 @@
 	var frag = template(parent);
 	var el = frag.firstChild;
 	canEvent.trigger.call(el, "click");
->>>>>>> cf426ad6
 });
 
 }