--- conflicted
+++ resolved
@@ -237,9 +237,10 @@
 }
 
 function makeKeyboardEvent() {
+	var event;
 	try {
 		// IE doesn't support this syntax (Edge does, other evergreen browsers do)
-		var event = new KeyboardEvent("keyup",{key: "Enter"});
+		event = new KeyboardEvent("keyup",{key: "Enter"});
 		return event;
 	} catch(e) {
 		event = document.createEvent("KeyboardEvent");
@@ -250,27 +251,17 @@
 
 var supportsKeyboardEvents = (function(){
 	if(typeof KeyboardEvent !== "undefined") {
-<<<<<<< HEAD
-		var supports = false;
-		var el = document.createElement("div");
-		el.addEventListener("keyup", function(ev){
-			supports = (ev.key === "Enter");
-		});
-		el.dispatchEvent(makeKeyboardEvent());
-=======
 		try {
 			var supports = false;
 			var el = document.createElement("div");
 			el.addEventListener("keyup", function(ev){
 				supports = (ev.key === "Enter");
 			});
-			var event = new KeyboardEvent("keyup",{key: "Enter"});
-			el.dispatchEvent(event);
+			el.dispatchEvent(makeKeyboardEvent());
 			return supports;
 		} catch(e) {
 			return false;
 		}
->>>>>>> 24cf7727
 	} else {
 		return false;
 	}
