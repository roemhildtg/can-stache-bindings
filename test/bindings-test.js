require("./bindings-define-test");

var stacheBindings = require('can-stache-bindings');

var QUnit = require('steal-qunit');
var CanList = require('can-list');
var CanMap = require("can-map");
var stache = require('can-stache');
var canEvent = require('can-event');
var canBatch = require('can-event/batch/batch');
var viewCallbacks = require('can-view-callbacks');
var canCompute = require('can-compute');
var canViewModel = require('can-view-model');
require('can-util/dom/events/inserted/');

var stacheExpression = require('can-stache/src/expression');

var domData = require('can-util/dom/data/data');
var domMutate = require('can-util/dom/mutate/mutate');

var makeDocument = require('can-vdom/make-document/make-document');
var MUTATION_OBSERVER = require('can-util/dom/mutation-observer/mutation-observer');
var DOCUMENT = require("can-util/dom/document/document");


var dev = require('can-util/js/dev/dev');
var canEach = require('can-util/js/each/each');
var types = require('can-types');

var MockComponent = require("./mock-component");

var DefaultMap = types.DefaultMap;

var DOC = DOCUMENT();
var MUT_OBS = MUTATION_OBSERVER();
makeTest("can-stache-bindings - dom", document, MUT_OBS);
makeTest("can-stache-bindings - vdom", makeDocument(), null);

function makeTest(name, doc, mutObs){

var testIfRealDocument = function(/* args */) {
	if(doc === document) {
		test.apply(null, arguments);
	}
};

var isRealDocument = function(){
	return doc === document;
};

QUnit.module(name, {
	setup: function () {
		DOCUMENT(doc);
		MUTATION_OBSERVER(mutObs);

		types.DefaultMap = CanMap;

		if(doc === document) {
			this.fixture = document.getElementById("qunit-fixture");
		} else {
			this.fixture = doc.createElement("qunit-fixture");
			doc.body.appendChild(this.fixture);
		}
	},
	teardown: function(){
		if(doc !== document) {
			doc.body.removeChild(this.fixture);
		}

		stop();
		setTimeout(function() {
			start();
			types.DefaultMap = DefaultMap;
			DOCUMENT(DOC);
			MUTATION_OBSERVER(MUT_OBS);
		}, 1);
	}
});


test("attributeNameInfo", function(){
	// MUSTACHE BEHAVIOR
	var info = stacheBindings.getBindingInfo({name: "foo", value: "bar"},{foo: "@"},"legacy");
	deepEqual(info,{
		parent: "attribute",
		child: "viewModel",
		parentToChild: true,
		childToParent: true,
		childName: "foo",
		parentName: "foo",
		bindingAttributeName: "foo"
	}, "legacy with @");


	info = stacheBindings.getBindingInfo({name: "foo-ed", value: "bar"},{},"legacy");
	deepEqual(info, {
		parent: "scope",
		child: "viewModel",
		parentToChild: true,
		childToParent: true,
		childName: "fooEd",
		parentName: "bar",
		bindingAttributeName: "foo-ed"
	},"legacy");

	// ORIGINAL STACHE BEHAVIOR
	info = stacheBindings.getBindingInfo({name: "foo-ed", value: "bar"});
	deepEqual(info, {
		parent: "attribute",
		child: "viewModel",
		parentToChild: true,
		childToParent: true,
		childName: "fooEd",
		parentName: "foo-ed",
		bindingAttributeName: "foo-ed"
	}, "OG stache attr binding");

	info = stacheBindings.getBindingInfo({name: "foo-ed", value: "{bar}"});
	deepEqual(info, {
		parent: "scope",
		child: "viewModel",
		parentToChild: true,
		childToParent: true,
		childName: "fooEd",
		parentName: "bar",
		bindingAttributeName: "foo-ed"
	}, "OG stache vm binding");

	// NEW BINDINGS

	// element based
	info = stacheBindings.getBindingInfo({name: "{$foo-ed}", value: "bar"});
	deepEqual(info, {
		parent: "scope",
		child: "attribute",
		childToParent: false,
		parentToChild: true,
		parentName: "bar",
		childName: "foo-ed",
		bindingAttributeName: "{$foo-ed}",
		initializeValues: true
	}, "new el binding");

	info = stacheBindings.getBindingInfo({name: "{($foo-ed)}", value: "bar"});
	deepEqual(info, {
		parent: "scope",
		child: "attribute",
		childToParent: true,
		parentToChild: true,
		parentName: "bar",
		childName: "foo-ed",
		bindingAttributeName: "{($foo-ed)}",
		initializeValues: true
	}, "new el binding");

	info = stacheBindings.getBindingInfo({name: "{^$foo-ed}", value: "bar"});
	deepEqual(info, {
		parent: "scope",
		child: "attribute",
		childToParent: true,
		parentToChild: false,
		parentName: "bar",
		childName: "foo-ed",
		bindingAttributeName: "{^$foo-ed}",
		initializeValues: true
	}, "new el binding");

	// vm based
	info = stacheBindings.getBindingInfo({name: "{foo-ed}", value: "bar"});
	deepEqual(info, {
		parent: "scope",
		child: "viewModel",
		parentToChild: true,
		childToParent: false,
		childName: "fooEd",
		parentName: "bar",
		bindingAttributeName: "{foo-ed}",
		initializeValues: true
	}, "new vm binding");

	info = stacheBindings.getBindingInfo({name: "{(foo-ed)}", value: "bar"});
	deepEqual(info, {
		parent: "scope",
		child: "viewModel",
		parentToChild: true,
		childToParent: true,
		childName: "fooEd",
		parentName: "bar",
		bindingAttributeName: "{(foo-ed)}",
		initializeValues: true
	}, "new el binding");

	info = stacheBindings.getBindingInfo({name: "{^foo-ed}", value: "bar"});
	deepEqual(info, {
		parent: "scope",
		child: "viewModel",
		parentToChild: false,
		childToParent: true,
		childName: "fooEd",
		parentName: "bar",
		bindingAttributeName: "{^foo-ed}",
		initializeValues: true
	}, "new el binding");

});

var foodTypes = new CanList([{
	title: "Fruits",
	content: "oranges, apples"
}, {
	title: "Breads",
	content: "pasta, cereal"
}, {
	title: "Sweets",
	content: "ice cream, candy"
}]);

if(typeof doc.getElementsByClassName === 'function') {
	test("can-event handlers", function () {
		//expect(12);
		var ta = this.fixture;
		var template = stache("<div>" +
		"{{#each foodTypes}}" +
		"<p can-click='doSomething'>{{content}}</p>" +
		"{{/each}}" +
		"</div>");



		function doSomething(foodType, el, ev) {
			ok(true, "doSomething called");
			equal(el.nodeName.toLowerCase(), "p", "this is the element");
			equal(ev.type, "click", "1st argument is the event");
			equal(foodType, foodTypes[0], "2nd argument is the 1st foodType");

		}

		var frag = template({
			foodTypes: foodTypes,
			doSomething: doSomething
		});

		ta.appendChild(frag);
		var p0 = ta.getElementsByTagName("p")[0];
		canEvent.trigger.call(p0, "click");

	});

	test("can-event special keys", function(){
		var scope = new CanMap({
			test: "testval"
		});
		var ta = this.fixture;
		MockComponent.extend({
			tag: "can-event-args-tester",
			viewModel: scope
		});
		var template = stache("<div>" +
		"{{#each foodTypes}}" +
		"<can-event-args-tester class='with-args' can-click='{withArgs @event @element @viewModel @viewModel.test . title content=content}'/>" +
		"{{/each}}" +
		"</div>");

		function withArgs(ev1, el1, compScope, testVal, context, title, hash) {
			ok(true, "withArgs called");
			equal(el1.nodeName.toLowerCase(), "can-event-args-tester", "@element is the event's DOM element");
			equal(ev1.type, "click", "@event is the click event");
			equal(scope, compScope, "Component scope accessible through @viewModel");
			equal(testVal, scope.attr("test"), "Attributes accessible");
			equal(context.title, foodTypes[0].title, "Context passed in");
			equal(title, foodTypes[0].title, "Title passed in");
			equal(hash.content, foodTypes[0].content, "Args with = passed in as a hash");
		}

		var frag = template({
			foodTypes: foodTypes,
			withArgs: withArgs
		});
		ta.innerHTML = "";
		ta.appendChild(frag);
		var p0 = ta.getElementsByClassName("with-args")[0];
		canEvent.trigger.call(p0, "click");
	});

	test("(event) handlers", 12, function () {
		//expect(12);
		var ta = this.fixture;
		var template = stache("<div>" +
		"{{#each foodTypes}}" +
		"<p ($click)='doSomething'>{{content}}</p>" +
		"{{/each}}" +
		"</div>");

		var foodTypes = new CanList([{
			title: "Fruits",
			content: "oranges, apples"
		}, {
			title: "Breads",
			content: "pasta, cereal"
		}, {
			title: "Sweets",
			content: "ice cream, candy"
		}]);

		function doSomething(foodType, el, ev) {
			ok(true, "doSomething called");
			equal(el.nodeName.toLowerCase(), "p", "this is the element");
			equal(ev.type, "click", "1st argument is the event");
			equal(foodType, foodTypes[0], "2nd argument is the 1st foodType");

		}

		var frag = template({
			foodTypes: foodTypes,
			doSomething: doSomething
		});

		ta.appendChild(frag);
		var p0 = ta.getElementsByTagName("p")[0];
		canEvent.trigger.call(p0, "click");


		var scope = new CanMap({
			test: "testval"
		});
		MockComponent.extend({
			tag: "fancy-event-args-tester",
			viewModel: scope
		});

		template = stache("<div>" +
		"{{#each foodTypes}}" +
		"<fancy-event-args-tester class='with-args' ($click)='withArgs @event @element @viewModel @viewModel.test . title content=content'/>" +
		"{{/each}}" +
		"</div>");
		function withArgs(ev1, el1, compScope, testVal, context, title, hash) {
			ok(true, "withArgs called");
			equal(el1.nodeName.toLowerCase(), "fancy-event-args-tester", "@element is the event's DOM element");
			equal(ev1.type, "click", "@event is the click event");
			equal(scope, compScope, "Component scope accessible through @viewModel");
			equal(testVal, scope.attr("test"), "Attributes accessible");
			equal(context.title, foodTypes[0].title, "Context passed in");
			equal(title, foodTypes[0].title, "Title passed in");
			equal(hash.content, foodTypes[0].content, "Args with = passed in as a hash");
		}

		frag = template({
			foodTypes: foodTypes,
			withArgs: withArgs
		});
		ta.innerHTML = "";
		ta.appendChild(frag);
		p0 = ta.getElementsByClassName("with-args")[0];
		canEvent.trigger.call(p0, "click");
	});
}

test("can-value input text", function () {

	var template = stache("<input can-value='age'/>");

	var map = new CanMap();

	var frag = template(map);

	var ta = this.fixture;
	ta.appendChild(frag);

	var input = ta.getElementsByTagName("input")[0];
	equal(input.value, "", "input value set correctly if key does not exist in map");

	map.attr("age", "30");

	equal(input.value, "30", "input value set correctly");

	map.attr("age", "31");

	equal(input.value, "31", "input value update correctly");

	input.value = "32";

	canEvent.trigger.call(input, "change");

	equal(map.attr("age"), "32", "updated from input");

});

test("can-value with spaces (#1477)", function () {

	var template = stache("<input can-value='{ age }'/>");

	var map = new CanMap();

	var frag = template(map);

	var ta = this.fixture;
	ta.appendChild(frag);

	var input = ta.getElementsByTagName("input")[0];
	equal(input.value, "", "input value set correctly if key does not exist in map");

	map.attr("age", "30");

	equal(input.value, "30", "input value set correctly");

	map.attr("age", "31");

	equal(input.value, "31", "input value update correctly");

	input.value = "32";

	canEvent.trigger.call(input, "change");

	equal(map.attr("age"), "32", "updated from input");

});

test("can-value input radio", function () {
	var template = stache(
		"<input type='radio' can-value='color' value='red'/> Red<br/>" +
		"<input type='radio' can-value='color' value='green'/> Green<br/>");

	var map = new CanMap({
		color: "red"
	});

	var frag = template(map);

	var ta = this.fixture;
	ta.appendChild(frag);

	var inputs = ta.getElementsByTagName("input");

	ok(inputs[0].checked, "first input checked");
	ok(!inputs[1].checked, "second input not checked");

	map.attr("color", "green");

	ok(!inputs[0].checked, "first notinput checked");
	ok(inputs[1].checked, "second input checked");

	inputs[0].checked = true;
	inputs[1].checked = false;

	canEvent.trigger.call(inputs[0], "change");

	equal(map.attr("color"), "red", "updated from input");

});

test("can-enter", function () {
	var template = stache("<input can-enter='update'/>");

	var called = 0;

	var frag = template({
		update: function () {
			called++;
			ok(called, 1, "update called once");
		}
	});

	var input = frag.childNodes.item(0);

	canEvent.trigger.call(input, {
		type: "keyup",
		keyCode: 38
	});

	canEvent.trigger.call(input, {
		type: "keyup",
		keyCode: 13
	});

});

test("two bindings on one element call back the correct method", function () {
	expect(2);
	var template = stache("<input can-mousemove='first' can-click='second'/>");

	var callingFirst = false,
		callingSecond = false;

	var frag = template({
		first: function () {
			ok(callingFirst, "called first");
		},
		second: function () {
			ok(callingSecond, "called second");
		}
	});
	var input = frag.childNodes.item(0);

	callingFirst = true;

	canEvent.trigger.call(input, {
		type: "mousemove"
	});

	callingFirst = false;
	callingSecond = true;
	canEvent.trigger.call(input, {
		type: "click"
	});
});

test("can-value select remove from DOM", function () {
	stop();
	expect(1);

	var template = stache(
		"<select can-value='color'>" +
		"<option value='red'>Red</option>" +
		"<option value='green'>Green</option>" +
		"</select>"),
		frag = template(),
		ta = this.fixture;

	domMutate.appendChild.call(ta,frag);
	domMutate.removeChild.call(ta, ta.firstChild);

	setTimeout(function () {
		start();
		ok(true, 'Nothing should break if we just add and then remove the select');
	}, 10);
});

test("checkboxes with can-value bind properly (#628)", function () {
	var data = new CanMap({
		completed: true
	}),
		frag = stache('<input type="checkbox" can-value="completed"/>')(data);
	domMutate.appendChild.call(this.fixture, frag);

	var input = this.fixture.getElementsByTagName('input')[0];
	equal(input.checked, data.attr('completed'), 'checkbox value bound (via attr check)');
	data.attr('completed', false);
	equal(input.checked, data.attr('completed'), 'checkbox value bound (via attr uncheck)');
	input.checked = true;
	canEvent.trigger.call(input, 'change');
	equal(input.checked, true, 'checkbox value bound (via check)');
	equal(data.attr('completed'), true, 'checkbox value bound (via check)');
	input.checked = false;
	canEvent.trigger.call(input, 'change');
	equal(input.checked, false, 'checkbox value bound (via uncheck)');
	equal(data.attr('completed'), false, 'checkbox value bound (via uncheck)');
});

// TODO: next
test("checkboxes with can-true-value bind properly", function () {
	var data = new CanMap({
		sex: "male"
	}),
		frag = stache('<input type="checkbox" can-value="sex" can-true-value="male" can-false-value="female"/>')(data);

	domMutate.appendChild.call(this.fixture, frag);
	var input = this.fixture.getElementsByTagName('input')[0];

	stop();
	setTimeout(function() {
		start();
		equal(input.checked, true, 'checkbox value bound (via attr check)');

		data.attr('sex', 'female');
		equal(input.checked, false, 'checkbox value unbound (via attr uncheck)');
		input.checked = true;
		canEvent.trigger.call(input, 'change');
		equal(input.checked, true, 'checkbox value bound (via check)');
		equal(data.attr('sex'), 'male', 'checkbox value bound (via check)');
		input.checked = false;
		canEvent.trigger.call(input, 'change');
		equal(input.checked, false, 'checkbox value bound (via uncheck)');
		equal(data.attr('sex'), 'female', 'checkbox value bound (via uncheck)');
	}, 10);
});

testIfRealDocument("can-value select single", function () {

	var template = stache(
		"<select can-value='color'>" +
		"<option value='red'>Red</option>" +
		"<option value='green'>Green</option>" +
		"</select>");

	var map = new CanMap({
		color: "red"
	});

	var frag = template(map);

	var ta = this.fixture;
	ta.appendChild(frag);

	var inputs = ta.getElementsByTagName("select");

	equal(inputs[0].value, 'red', "default value set");

	map.attr("color", "green");
	equal(inputs[0].value, 'green', "alternate value set");


	canEach(ta.getElementsByTagName('option'), function (opt) {
		if (opt.value === 'red') {
			opt.selected = 'selected';
		}
	});

	equal(map.attr("color"), "green", "not yet updated from input");
	canEvent.trigger.call(inputs[0], "change");
	equal(map.attr("color"), "red", "updated from input");

	canEach(ta.getElementsByTagName('option'), function (opt) {
		if (opt.value === 'green') {
			opt.selected = 'selected';
		}
	});
	equal(map.attr("color"), "red", "not yet updated from input");
	canEvent.trigger.call(inputs[0], "change");
	equal(map.attr("color"), "green", "updated from input");
});

testIfRealDocument("can-value select multiple with values cross bound to an array", function () {
	var template = stache(
		"<select can-value='colors' multiple>" +
		"<option value='red'>Red</option>" +
		"<option value='green'>Green</option>" +
		"<option value='ultraviolet'>Ultraviolet</option>" +
		"</select>");

	var map = new CanMap({});

	stop();
	var frag = template(map);

	var ta = this.fixture;
	ta.appendChild(frag);

	var select = ta.getElementsByTagName("select")[0],
		options = select.getElementsByTagName('option');

	// Wait for Multiselect.set() to be called.
	setTimeout(function(){
		// Test updating the DOM changes observable values
		options[0].selected = true;
		canEvent.trigger.call(select, "change");

		deepEqual(map.attr("colors")
			.attr(), ["red"], "A CanList property is set even if none existed");

		options[1].selected = true;
		canEvent.trigger.call(select, "change");

		deepEqual(map.attr("colors")
			.attr(), ["red", "green"], "Adds items to the list");

		options[0].selected = false;
		canEvent.trigger.call(select, "change");

		deepEqual(map.attr("colors")
			.attr(), ["green"], "Removes items from the list");

		// Test changing observable values changes the DOM

		map.attr("colors")
			.push("ultraviolet");
		options[0].selected = false;
		options[1].selected = true;
		options[2].selected = true;

		ta.removeChild(select);

		start();
	}, 1);
});

testIfRealDocument("can-value multiple select with a CanList", function () {

	var template = stache(
		"<select can-value='colors' multiple>" +
		"<option value='red'>Red</option>" +
		"<option value='green'>Green</option>" +
		"<option value='ultraviolet'>Ultraviolet</option>" +
		"</select>");

	var list = new CanList();

	stop();
	var frag = template({
		colors: list
	});

	var ta = this.fixture;
	ta.appendChild(frag);

	var select = ta.getElementsByTagName("select")[0],
		options = select.getElementsByTagName('option');

	// Wait for Multiselect.set() to be called.
	setTimeout(function(){
		// Test updating the DOM changes observable values
		options[0].selected = true;
		canEvent.trigger.call(select, "change");

		deepEqual(list.attr(), ["red"], "A CanList property is set even if none existed");

		options[1].selected = true;
		canEvent.trigger.call(select, "change");

		deepEqual(list.attr(), ["red", "green"], "Adds items to the list");

		options[0].selected = false;
		canEvent.trigger.call(select, "change");

		deepEqual(list.attr(), ["green"], "Removes items from the list");

		// Test changing observable values changes the DOM

		list.push("ultraviolet");
		options[0].selected = false;
		options[1].selected = true;
		options[2].selected = true;

		ta.removeChild(select);
		start();
	}, 1);
});

test("can-value contenteditable", function () {
	var template = stache("<div id='cdiv' contenteditable can-value='age'></div>");
	var map = new CanMap();

	var frag = template(map);

	var ta = this.fixture;
	ta.appendChild(frag);

	var div = doc.getElementById("cdiv");
	equal(div.innerHTML, "", "contenteditable set correctly if key does not exist in map");

	map.attr("age", "30");

	equal(div.innerHTML, "30", "contenteditable set correctly");

	map.attr("age", "31");

	equal(div.innerHTML, "31", "contenteditable update correctly");

	div.innerHTML = "32";

	canEvent.trigger.call(div, "blur");

	equal(map.attr("age"), "32", "updated from contenteditable");
});

test("can-event handlers work with {} (#905)", function () {
	expect(4);
	var template = stache("<div>" +
		"{{#each foodTypes}}" +
		"<p can-click='{doSomething}'>{{content}}</p>" +
		"{{/each}}" +
		"</div>");

	var foodTypes = new CanList([{
		title: "Fruits",
		content: "oranges, apples"
	}, {
		title: "Breads",
		content: "pasta, cereal"
	}, {
		title: "Sweets",
		content: "ice cream, candy"
	}]);

	var doSomething = function (foodType, el, ev) {
		ok(true, "doSomething called");
		equal(el.nodeName.toLowerCase(), "p", "this is the element");
		equal(ev.type, "click", "1st argument is the event");
		equal(foodType, foodTypes[0], "2nd argument is the 1st foodType");

	};

	var frag = template({
		foodTypes: foodTypes,
		doSomething: doSomething
	});

	var ta = this.fixture;
	ta.appendChild(frag);
	var p0 = ta.getElementsByTagName("p")[0];
	canEvent.trigger.call(p0, "click");

});

test("can-value works with {} (#905)", function () {

	var template = stache("<input can-value='{age}'/>");

	var map = new CanMap();

	var frag = template(map);

	var ta = this.fixture;
	ta.appendChild(frag);

	var input = ta.getElementsByTagName("input")[0];
	equal(input.value, "", "input value set correctly if key does not exist in map");

	map.attr("age", "30");

	equal(input.value, "30", "input value set correctly");

	map.attr("age", "31");

	equal(input.value, "31", "input value update correctly");

	input.value = "32";

	canEvent.trigger.call(input, "change");

	equal(map.attr("age"), "32", "updated from input");

});

test("can-value select with null or undefined value (#813)", function () {

	var template = stache(
		"<select id='null-select' can-value='color-1'>" +
			"<option value=''>Choose</option>" +
			"<option value='red'>Red</option>" +
			"<option value='green'>Green</option>" +
		"</select>" +
		"<select id='undefined-select' can-value='color-2'>" +
			"<option value=''>Choose</option>" +
			"<option value='red'>Red</option>" +
			"<option value='green'>Green</option>" +
		"</select>");

	var map = new CanMap({
		'color-1': null,
		'color-2': undefined
	});
	stop();
	var frag = template(map);

	var ta = this.fixture;
	ta.appendChild(frag);

	var nullInput = doc.getElementById("null-select");
	var nullInputOptions = nullInput.getElementsByTagName('option');
	var undefinedInput = doc.getElementById("undefined-select");
	var undefinedInputOptions = undefinedInput.getElementsByTagName('option');

	// wait for set to be called which will change the selects
	setTimeout(function(){
		ok(nullInputOptions[0].selected, "default (null) value set");
		ok(undefinedInputOptions[0].selected, "default (undefined) value set");
		start();
	}, 50);
});

test('radio type conversion (#811)', function(){
	var data = new CanMap({
		id: 1
	}),
		frag = stache('<input type="radio" can-value="id" value="1"/>')(data);

	domMutate.appendChild.call(this.fixture, frag);
	var input = this.fixture.getElementsByTagName('input')[0];
	ok(input.checked, 'checkbox value bound');
});


test("template with view binding breaks in stache, not in mustache (#966)", function(){
	var templateString = '<a href="javascript://" can-click="select">'+
							'{{#if thing}}\n<div />{{/if}}'+
							'<span>{{name}}</span>'+
						 '</a>';

	var stacheRenderer = stache(templateString);

	var obj = new CanMap({thing: 'stuff'});


	stacheRenderer(obj);
	ok(true, 'stache worked without errors');

});

test("can-event throws an error when inside #if block (#1182)", function(assert){
	var done = assert.async();
	var flag = canCompute(false),
		clickHandlerCount = 0;
	var frag = stache("<div {{#if flag}}can-click='foo'{{/if}}>Click</div>")({
		flag: flag,
		foo: function () {
			clickHandlerCount++;
		}
	});
	var fixture = this.fixture;
	var trig = function(){
		var div = fixture.getElementsByTagName('div')[0];
		canEvent.trigger.call(div, {
			type: "click"
		});
	};
	domMutate.appendChild.call(this.fixture, frag);
	trig();
	setTimeout(function() {
		equal(clickHandlerCount, 0, "click handler not called");
		done();
	}, 50);
});

// Temporarily skipped until issue #2292 get's resolved
testIfRealDocument("can-EVENT removed in live bindings doesn't unbind (#1112)", function(){
	var flag = canCompute(true),
		clickHandlerCount = 0;
	var frag = stache("<div {{#if flag}}can-click='foo'{{/if}}>Click</div>")({
		flag: flag,
		foo: function () {
			clickHandlerCount++;
		}
	});
	var testEnv = this;
	var trig = function () {
		var div = testEnv.fixture.getElementsByTagName('div')[0];
		canEvent.trigger.call(div, {
			type: "click"
		});
	};
	domMutate.appendChild.call(this.fixture, frag);

	// Attribute mutation observers are called asyncronously,
	// so give some time for the mutation handlers.
	stop();
	var numTrigs = 3;
	var testTimer = setInterval(function () {
		if (numTrigs--) {
			trig();
			flag( !flag() );
		} else {
			clearTimeout(testTimer);
			equal(clickHandlerCount, 2, "click handler called twice");
			start();
		}
	}, 100);
});

test("can-value compute rejects new value (#887)", function() {
	var template = stache("<input can-value='age'/>");

	// Compute only accepts numbers
	var compute = canCompute(30, function(newVal, oldVal) {
		if(isNaN(+newVal)) {
			return oldVal;
		} else {
			return +newVal;
		}
	});

	var frag = template({
		age: compute
	});

	var ta = this.fixture;
	ta.appendChild(frag);

	var input = ta.getElementsByTagName("input")[0];

	// Set to non-number
	input.value = "30f";
	canEvent.trigger.call(input, "change");

	equal(compute(), 30, "Still the old value");
	equal(input.value, "30", "Text input has also not changed");
});

testIfRealDocument("can-value select multiple applies initial value, when options rendered from array (#1414)", function () {
	var template = stache(
		"<select can-value='colors' multiple>" +
		"{{#each allColors}}<option value='{{value}}'>{{label}}</option>{{/each}}" +
		"</select>");

	var map = new CanMap({
		colors: ["red", "green"],
		allColors: [
			{ value: "red", label: "Red"},
			{ value: "green", label: "Green"},
			{ value: "blue", label: "Blue"}
		]
	});

	stop();
	var frag = template(map);

	var ta = this.fixture;
	ta.appendChild(frag);

	var select = ta.getElementsByTagName("select")[0],
		options = select.getElementsByTagName("option");

	// Wait for Multiselect.set() to be called.
	setTimeout(function(){
		ok(options[0].selected, "red should be set initially");
		ok(options[1].selected, "green should be set initially");
		ok(!options[2].selected, "blue should not be set initially");
		start();
	}, 1);

});

test('can-value with truthy and falsy values binds to checkbox (#1478)', function() {
	var data = new CanMap({
			completed: 1
		}),
		frag = stache('<input type="checkbox" can-value="completed"/>')(data);
	domMutate.appendChild.call(this.fixture, frag);

	var input = this.fixture.getElementsByTagName('input')[0];
	equal(input.checked, true, 'checkbox value bound (via attr check)');
	data.attr('completed', 0);
	equal(input.checked, false, 'checkbox value bound (via attr check)');
});

test("can-EVENT can call intermediate functions before calling the final function (#1474)", function () {
	var ta = this.fixture;
	var template = stache("<div id='click-me' can-click='{does.some.thing}'></div>");
	var frag = template({
		does: function(){
			return {
				some: function(){
					return {
						thing: function(context) {
							ok(typeof context.does === "function");
							start();
						}
					};
				}
			};
		}
	});

	stop();
	ta.appendChild(frag);
	canEvent.trigger.call(doc.getElementById("click-me"), "click");
});

test("by default can-EVENT calls with values, not computes", function(){
	stop();
	var ta = this.fixture;
	var template = stache("<div id='click-me' can-click='{map.method one map.two map.three}'></div>");

	var one = canCompute(1);
	var three = canCompute(3);
	var MyMap = CanMap.extend({
		method: function(ONE, two, three){
			equal(ONE, 1);
			equal(two, 2);
			equal(three, 3);
			equal(this, map, "this set right");
			start();
		}
	});

	var map = new MyMap({"two": 2, "three": three});

	var frag = template({one: one, map: map});
	ta.appendChild(frag);
	canEvent.trigger.call(doc.getElementById("click-me"), "click");

});

test('Conditional can-EVENT bindings are bound/unbound', 2, function () {
	var state = new CanMap({
		enableClick: true,
		clickHandler: function () {
			ok(true, '"click" was handled');
		}
	});

	var template = stache('<button id="find-me" {{#if enableClick}}can-click="{clickHandler}"{{/if}}></button>');
	var frag = template(state);

	var sandbox = this.fixture;
	sandbox.appendChild(frag);

	var btn = doc.getElementById('find-me');

	canEvent.trigger.call(btn, 'click');
	state.attr('enableClick', false);

	stop();
	setTimeout(function() {
		canEvent.trigger.call(btn, 'click');
		state.attr('enableClick', true);

		setTimeout(function() {
			canEvent.trigger.call(btn, 'click');
			start();
		}, 100);
	}, 100);
});

testIfRealDocument("<select can-value={value}> with undefined value selects option without value", function () {

	var template = stache("<select can-value='opt'><option>Loading...</option></select>");

	var map = new CanMap();

	var frag = template(map);

	var ta = this.fixture;
	ta.appendChild(frag);

	var select = ta.childNodes.item(0);
	QUnit.equal(select.selectedIndex, 0, 'Got selected index');
});

testIfRealDocument("<select can-value> keeps its value as <option>s change with {{#list}} (#1762)", function(){

	var template = stache("<select can-value='{id}'>{{#values}}<option value='{{.}}'>{{.}}</option>{{/values}}</select>");
	var values = canCompute( ["1","2","3","4"]);
	var id = canCompute("2");
	var frag = template({
		values: values,
		id: id
	});
	stop();
	var select = frag.firstChild;
	// the value is set asynchronously
	setTimeout(function(){
		ok(select.childNodes.item(1).selected, "value is initially selected");

		values(["7","2","5","4"]);

		ok(select.childNodes.item(1).selected, "after changing options, value should still be selected");


		start();
	},20);

});

testIfRealDocument("<select can-value> keeps its value as <option>s change with {{#each}} (#1762)", function(){
	var template = stache("<select can-value='{id}'>{{#each values}}<option value='{{.}}'>{{.}}</option>{{/values}}</select>");
	var values = canCompute( ["1","2","3","4"]);
	var id = canCompute("2");
	var frag = template({
		values: values,
		id: id
	});
	stop();
	var select = frag.firstChild;


	// the value is set asynchronously
	setTimeout(function(){
		ok(select.childNodes.item(1).selected, "value is initially selected");

		values(["7","2","5","4"]);

		ok(select.childNodes.item(1).selected, "after changing options, value should still be selected");


		start();
	},20);

});

test("(event) methods on objects are called (#1839)", function(){
	var template = stache("<div ($click)='setSomething person.message'/>");
	var data = {
		setSomething: function(message){
			equal(message, "Matthew P finds good bugs");
			equal(this, data, "setSomething called with correct scope");
		},
		person: {
			name: "Matthew P",
			message: function(){
				return this.name + " finds good bugs";
			}
		}
	};
	var frag = template(data);
	canEvent.trigger.call( frag.firstChild, "click" );
});

test("(event) methods on objects are called with call expressions (#1839)", function(){
	var template = stache("<div ($click)='setSomething(person.message)'/>");
	var data = {
		setSomething: function(message){
			equal(message, "Matthew P finds good bugs");
			equal(this, data, "setSomething called with correct scope");
		},
		person: {
			name: "Matthew P",
			message: function(){
				return this.name + " finds good bugs";
			}
		}
	};
	var frag = template(data);
	canEvent.trigger.call( frag.firstChild, "click" );
});

test("two way - viewModel (#1700)", function(){

	MockComponent.extend({
		tag: "view-model-able"
	});

	var template = stache("<div {(view-model-prop)}='scopeProp'/>");

	var attrSetCalled = 0;

	var map = new CanMap({scopeProp: "Hello"});
	var oldAttr = map.attr;
	map.attr = function(attrName, value){
		if(typeof attrName === "string" && arguments.length > 1) {
			attrSetCalled++;
		}

		return oldAttr.apply(this, arguments);
	};


	var frag = template(map);
	var viewModel = canViewModel(frag.firstChild);

	equal(attrSetCalled, 0, "set is not called on scope map");
	equal( viewModel.attr("viewModelProp"), "Hello", "initial value set" );

	viewModel = canViewModel(frag.firstChild);

	var viewModelAttrSetCalled = 1;
	viewModel.attr = function(attrName){
		if(typeof attrName === "string" && arguments.length > 1) {
			viewModelAttrSetCalled++;
		}

		return oldAttr.apply(this, arguments);
	};

	viewModel.attr("viewModelProp","HELLO");
	equal(map.attr("scopeProp"), "HELLO", "binding from child to parent");

	equal(attrSetCalled, 1, "set is called once on scope map");

	equal(viewModelAttrSetCalled, 3, "set is called once viewModel");


	map.attr("scopeProp","WORLD");
	equal( viewModel.attr("viewModelProp"), "WORLD", "binding from parent to child" );
	equal(attrSetCalled, 2, "set is called once on scope map");
	equal(viewModelAttrSetCalled, 4, "set is called once on viewModel");

});

// new two-way binding

test("two-way - DOM - input text (#1700)", function () {

	var template = stache("<input {($value)}='age'/>");

	var map = new CanMap();

	var frag = template(map);

	var ta = this.fixture;
	ta.appendChild(frag);

	var input = ta.getElementsByTagName("input")[0];
	equal(input.value, "", "input value set correctly if key does not exist in map");

	map.attr("age", "30");

	stop();
	setTimeout(function() {
		start();
		equal(input.value, "30", "input value set correctly");

		map.attr("age", "31");

		stop();
		setTimeout(function() {
			start();
			equal(input.value, "31", "input value update correctly");

			input.value = "32";

			canEvent.trigger.call(input, "change");

			stop();
			setTimeout(function() {
				start();
				equal(map.attr("age"), "32", "updated from input");
			}, 10);
		}, 10);
	}, 10);
});

test('two-way - DOM - {($checked)} with truthy and falsy values binds to checkbox (#1700)', function() {
	var data = new CanMap({
			completed: 1
		}),
		frag = stache('<input type="checkbox" {($checked)}="completed"/>')(data);

	domMutate.appendChild.call(this.fixture, frag);

	var input = this.fixture.getElementsByTagName('input')[0];
	equal(input.checked, true, 'checkbox value bound (via attr check)');
	data.attr('completed', 0);
	stop();

	setTimeout(function() {
		start();
		equal(input.checked, false, 'checkbox value bound (via attr check)');
	}, 10);
});

test('two-way - reference - {(child)}="*ref" (#1700)', function(){
	var data = new CanMap({person: {name: {}}});
	MockComponent.extend({
		tag: 'reference-export',
		viewModel: {tag: 'reference-export'}
	});
	MockComponent.extend({
		tag: 'ref-import',
		viewModel: {tag: 'ref-import'}
	});

	var template = stache("<reference-export {(name)}='*refName'/>"+
		"<ref-import {(name)}='*refName'/> {{helperToGetScope}}");

	var scope;
	var frag = template(data,{
		helperToGetScope: function(options){
			scope = options.scope;
		}
	});

	var refExport = canViewModel(frag.firstChild);
	var refImport = canViewModel(frag.firstChild.nextSibling);

	refExport.attr("name","v1");

	equal( scope.getRefs()._context.attr("*refName"), "v1", "reference scope updated");

	equal(refImport.attr("name"),"v1", "updated ref-import");

	refImport.attr("name","v2");

	equal(refExport.attr("name"),"v2", "updated ref-export");

	equal( scope.getRefs()._context.attr("*refName"), "v2", "actually put in refs scope");

});



test('two-way - reference shorthand (#1700)', function(){
	var data = new CanMap({person: {name: {}}});
	MockComponent.extend({
		tag: 'reference-export',
		template: stache('<span>{{*referenceExport.name}}</span>'),
		viewModel: {}
	});

	var template = stache('{{#person}}{{#name}}'+
		"<reference-export *reference-export/>"+
		"{{/name}}{{/person}}<span>{{*referenceExport.name}}</span>");
	var frag = template(data);

	var refExport = canViewModel(frag.firstChild);
	refExport.attr("name","done");

	equal( frag.lastChild.firstChild.nodeValue, "done");
	equal( frag.firstChild.firstChild.firstChild.nodeValue, "", "not done");
});

test('one-way - parent to child - viewModel', function(){


	var template = stache("<div {view-model-prop}='scopeProp'/>");


	var map = new CanMap({scopeProp: "Venus"});

	var frag = template(map);
	var viewModel = canViewModel(frag.firstChild);

	equal( viewModel.attr("viewModelProp"), "Venus", "initial value set" );

	viewModel.attr("viewModelProp","Earth");
	equal(map.attr("scopeProp"), "Venus", "no binding from child to parent");

	map.attr("scopeProp","Mars");
	equal( viewModel.attr("viewModelProp"), "Mars", "binding from parent to child" );
});

test('one-way - child to parent - viewModel', function(){

	MockComponent.extend({
		tag: "view-model-able",
		viewModel: {
			viewModelProp: "Mercury"
		}
	});

	var template = stache("<view-model-able {^view-model-prop}='scopeProp'/>");

	var map = new CanMap({scopeProp: "Venus"});

	var frag = template(map);
	var viewModel = canViewModel(frag.firstChild);

	equal( viewModel.attr("viewModelProp"), "Mercury", "initial value kept" );
	equal( map.attr("scopeProp"), "Mercury", "initial value set on parent" );

	viewModel.attr("viewModelProp","Earth");
	equal(map.attr("scopeProp"), "Earth", "binding from child to parent");

	map.attr("scopeProp","Mars");
	equal( viewModel.attr("viewModelProp"), "Earth", "no binding from parent to child" );
});

test('one way - child to parent - importing viewModel {^.}="test"', function() {
	MockComponent.extend({
		tag: 'import-scope',
		template: stache('Hello {{name}}'),
		viewModel: {
			name: 'David',
			age: 7
		}
	});

	MockComponent.extend({
		tag: 'import-parent',
		template: stache('<import-scope {^.}="test"></import-scope>' +
			'<div>Imported: {{test.name}} {{test.age}}</div>')
	});

	var template = stache('<import-parent></import-parent>');
	var frag = template({});

	equal(frag.childNodes.item(0).childNodes.item(1).innerHTML,
		'Imported: David 7',
		'{.} component scope imported into variable');
});


test('one way - child to parent - importing viewModel {^prop}="test"', function() {
	MockComponent.extend({
		tag: 'import-prop-scope',
		template: stache('Hello {{name}}'),
		viewModel: {
			name: 'David',
			age: 7
		}
	});

	MockComponent.extend({
		tag: 'import-prop-parent',
		template: stache('<import-prop-scope {^name}="test"></import-prop-scope>' +
			'<div>Imported: {{test}}</div>')
	});

	var template = stache('<import-prop-parent></import-prop-parent>');
	var frag = template({});

	equal(frag.childNodes.item(0).childNodes.item(1).innerHTML,
		'Imported: David',  '{name} component scope imported into variable');
});

test('one way - child to parent - importing viewModel {^hypenated-prop}="test"', function(){
	MockComponent.extend({
		tag: 'import-prop-scope',
		template: stache('Hello {{userName}}'),
		viewModel: {
			userName: 'David',
			age: 7,
			updateName: function(){
				this.attr('userName', 'Justin');
			}
		}
	});

	MockComponent.extend({
		tag: 'import-prop-parent',
		template: stache('<import-prop-scope {^user-name}="test" {^.}="childComponent"></import-prop-scope>' +
			'<div>Imported: {{test}}</div>')
	});

	var template = stache('<import-prop-parent></import-prop-parent>');
	var frag = template({});
	var importPropParent = frag.firstChild;
	var importPropScope = importPropParent.getElementsByTagName("import-prop-scope")[0];

	canViewModel(importPropScope).updateName();

	var importPropParentViewModel = canViewModel(importPropParent);

	equal(importPropParentViewModel.attr("test"), "Justin", "got hypenated prop");

	equal(importPropParentViewModel.attr("childComponent"), canViewModel(importPropScope), "got view model");

});




test("viewModel binding (event)", function(){

	MockComponent.extend({
		tag: "viewmodel-binding",
		viewModel: {
			makeMyEvent: function(){
				this.dispatch("myevent");
			}
		}
	});
	var frag = stache("<viewmodel-binding (myevent)='doSomething()'/>")({
		doSomething: function(){
			ok(true, "called!");
		}
	});
	canViewModel(frag.firstChild).makeMyEvent();
});

test("checkboxes with {($checked)} bind properly", function () {
	var data = new CanMap({
		completed: true
	}),
		frag = stache('<input type="checkbox" {($checked)}="completed"/>')(data);
	domMutate.appendChild.call(this.fixture, frag);

	var input = this.fixture.getElementsByTagName('input')[0];
	equal(input.checked, data.attr('completed'), 'checkbox value bound (via attr check)');
	data.attr('completed', false);
	equal(input.checked, data.attr('completed'), 'checkbox value bound (via attr uncheck)');
	input.checked = true;
	canEvent.trigger.call(input, 'change');

	stop();
	setTimeout(function() {
		start();

		equal(input.checked, true, 'checkbox value bound (via check)');
		equal(data.attr('completed'), true, 'checkbox value bound (via check)');
		input.checked = false;
		canEvent.trigger.call(input, 'change');

		stop();
		setTimeout(function() {
			start();

			equal(input.checked, false, 'checkbox value bound (via uncheck)');
			equal(data.attr('completed'), false, 'checkbox value bound (via uncheck)');
		}, 10);
	}, 10);
});

test("two-way element empty value (1996)", function(){
	var template = stache("<input can-value='age'/>");

	var map = new CanMap();

	var frag = template(map);

	var ta = this.fixture;
	ta.appendChild(frag);

	var input = ta.getElementsByTagName("input")[0];
	equal(input.value, "", "input value set correctly if key does not exist in map");

	map.attr("age", "30");

	equal(input.value, "30", "input value set correctly");

	map.attr("age", "31");

	equal(input.value, "31", "input value update correctly");

	input.value = "";

	canEvent.trigger.call(input, "change");

	equal(map.attr("age"), "", "updated from input");

});

test("exporting methods (#2051)", function(){
	expect(2);


	MockComponent.extend({
		tag : 'foo-bar',
		viewModel : {
			method : function() {
				ok(true, "foo called");
				return 5;
			}
		}
	});

	var template = stache("<foo-bar {^@method}='@*refKey'></foo-bar>{{*refKey()}}");

	var frag = template({});
	equal( frag.lastChild.nodeValue, "5");

});


test("renders dynamic custom attributes (#1800)", function () {

	var template = stache("<ul>{{#actions}}<li can-click='{{.}}'>{{.}}</li>{{/actions}}</ul>");

	var map = new CanMap({
		actions: ["action1", "action2"],
		action1: function(){
			equal(calling, 0,"action1");
		},
		action2: function(){
			equal(calling, 1,"action2");
		}
	});

	var frag = template(map),
		lis = frag.firstChild.getElementsByTagName("li");

	var calling = 0;
	canEvent.trigger.call(lis[0], "click");
	calling  = 1;
	canEvent.trigger.call(lis[1], "click");
});

if (System.env.indexOf('production') < 0) {
	test("warning on a mismatched quote (#1995)", function () {
		expect(4);
		var oldlog = dev.warn,
			message = 'can-stache-bindings: mismatched binding syntax - (foo}';

		dev.warn = function (text) {
			equal(text, message, 'Got expected message logged.');
		};

		stache("<div (foo}='bar'/>")();

		message = 'can-stache-bindings: mismatched binding syntax - {foo)';
		stache("<div {foo)='bar'/>")();

		message = 'can-stache-bindings: mismatched binding syntax - {(foo})';
		stache("<div {(foo})='bar'/>")();

		message = 'can-stache-bindings: mismatched binding syntax - ({foo})';
		stache("<div ({foo})='bar'/>")();


		dev.warn = oldlog;
	});
}

testIfRealDocument("One way binding from a select's value to a parent compute updates the parent with the select's initial value (#2027)", function(){
	var template = stache("<select {^$value}='value'><option value='One'>One</option></select>");
	var map = new CanMap();

	var frag = template(map);
	var select = frag.childNodes.item(0);

	setTimeout(function(){
		equal(select.selectedIndex, 0, "selectedIndex is 0 because no value exists on the map");
		equal(map.attr("value"), "One", "The map's value property is set to the select's value");
		start();
	}, 50);

	stop();

});

testIfRealDocument("two way binding from a select's value to null has no selection (#2027)", function(){
	var template = stache("<select {($value)}='key'><option value='One'>One</option></select>");
	var map = new CanMap({key: null});

	var frag = template(map);
	var select = frag.childNodes.item(0);

	setTimeout(function(){
		equal(select.selectedIndex, -1, "selectedIndex is 0 because no value exists on the map");
		equal(map.attr("key"), null, "The map's value property is set to the select's value");
		start();
	}, 50);

	stop();

});

testIfRealDocument('two-way bound values that do not match a select option set selectedIndex to -1 (#2027)', function() {
	var renderer = stache('<select {($value)}="key"><option value="foo">foo</option><option value="bar">bar</option></select>');
	var map = new CanMap({ });
	var frag = renderer(map);

	equal(frag.firstChild.selectedIndex, 0, 'undefined <- {($first value)}: selectedIndex = 0');

	map.attr('key', 'notfoo');
	stop();

	setTimeout(function() {
		start();
		equal(frag.firstChild.selectedIndex, -1, 'notfoo: selectedIndex = -1');

		map.attr('key', 'foo');
		strictEqual(frag.firstChild.selectedIndex, 0, 'foo: selectedIndex = 0');

		map.attr('key', 'notbar');
		stop();

		setTimeout(function() {
			start();
			equal(frag.firstChild.selectedIndex, -1, 'notbar: selectedIndex = -1');

			map.attr('key', 'bar');
			strictEqual(frag.firstChild.selectedIndex, 1, 'bar: selectedIndex = 1');

			map.attr('key', 'bar');
			strictEqual(frag.firstChild.selectedIndex, 1, 'bar (no change): selectedIndex = 1');
		}, 10);
	}, 10);
});

testIfRealDocument("two way bound select empty string null or undefined value (#2027)", function () {

	var template = stache(
		"<select id='null-select' {($value)}='color-1'>" +
			"<option value=''>Choose</option>" +
			"<option value='red'>Red</option>" +
			"<option value='green'>Green</option>" +
		"</select>" +
		"<select id='undefined-select' {($value)}='color-2'>" +
			"<option value=''>Choose</option>" +
			"<option value='red'>Red</option>" +
			"<option value='green'>Green</option>" +
		"</select>"+
		"<select id='string-select' {($value)}='color-3'>" +
			"<option value=''>Choose</option>" +
			"<option value='red'>Red</option>" +
			"<option value='green'>Green</option>" +
		"</select>");

	var map = new CanMap({
		'color-1': null,
		'color-2': undefined,
		'color-3': ""
	});
	stop();
	var frag = template(map);
	domMutate.appendChild.call(this.fixture, frag);

	var nullInput = doc.getElementById("null-select");
	var nullInputOptions = nullInput.getElementsByTagName('option');
	var undefinedInput = doc.getElementById("undefined-select");
	var undefinedInputOptions = undefinedInput.getElementsByTagName('option');
	var stringInput = doc.getElementById("string-select");
	var stringInputOptions = stringInput.getElementsByTagName('option');

	// wait for set to be called which will change the selects
	setTimeout(function(){
		ok(!nullInputOptions[0].selected, "default (null) value set");
		// the first item is selected because "" is the value.
		ok(undefinedInputOptions[0].selected, "default (undefined) value set");
		ok(stringInputOptions[0].selected, "default ('') value set");
		start();
	}, 50);
});

if (System.env !== 'canjs-test') {
	test("dynamic attribute bindings (#2016)", function(assert){
		var done = assert.async();
		var template = stache("<input {($value)}='{{propName}}'/>");

		var map = new CanMap({propName: 'first', first: "Justin", last: "Meyer"});

		var frag = template(map);

		var ta = this.fixture;
		ta.appendChild(frag);

		var input = ta.getElementsByTagName("input")[0];
		setTimeout(function () {
			equal(input.value, "Justin", "input value set correctly if key does not exist in map");
			map.attr('propName','last');
			setTimeout(function(){
				equal(input.value, "Meyer", "input value set correctly if key does not exist in map");

				input.value = "Lueke";
				canEvent.trigger.call(input, "change");

				setTimeout(function() {
					equal(map.attr("last"), "Lueke", "updated from input");
					done();
				}, 50);
			}, 50);
		}, 50);
	});
}

test("select bindings respond to changes immediately or during insert (#2134)", function(){
	var countries = [{code: 'MX', countryName:'MEXICO'},
		{code: 'US', countryName:'USA'},
		{code: 'IND', countryName:'INDIA'},
		{code: 'RUS', countryName:'RUSSIA'}
	];

	var template = stache('<select {($value)}="countryCode">'+
		'{{#each countries}}'+
			'<option value="{{code}}">{{countryName}}</option>'+
		'{{/each}}'+
	'</select>');

	var data = new CanMap({
		countryCode: 'US',
		countries: countries
	});

	var frag = template(data);
	data.attr('countryCode', 'IND');

	stop();
	setTimeout(function(){
		start();
		equal(frag.firstChild.value, "IND", "got last updated value");
	},10);

});

test("select bindings respond to changes immediately or during insert using can-value (#2134)", function(){
	var countries = [{code: 'MX', countryName:'MEXICO'},
		{code: 'US', countryName:'USA'},
		{code: 'IND', countryName:'INDIA'},
		{code: 'RUS', countryName:'RUSSIA'}
	];

	var template = stache('<select can-value="{countryCode}">'+
		'{{#each countries}}'+
			'<option value="{{code}}">{{countryName}}</option>'+
		'{{/each}}'+
	'</select>');

	var data = new CanMap({
		countryCode: 'US',
		countries: countries
	});

	var frag = template(data);
	data.attr('countryCode', 'IND');

	stop();
	setTimeout(function(){
		start();
		equal(frag.firstChild.value, "IND", "got last updated value");
	},10);

});

testIfRealDocument("two-way <select> bindings update to `undefined` if options are replaced (#1762)", function(){
	var countries = [{code: 'MX', countryName:'MEXICO'},
		{code: 'US', countryName:'USA'}
	];

	var data = new CanMap({
		countryCode: 'US',
		countries: countries
	});

	var template = stache('<select {($value)}="countryCode">'+
		'{{#countries}}'+
			'<option value="{{code}}">{{countryName}}</option>'+
		'{{/countries}}'+
	'</select>');

	template(data);

	stop();
	setTimeout(function(){
		data.attr("countries").replace([]);


		setTimeout(function(){
			equal(data.attr("countryCode"), undefined, "countryCode set to undefined");

			start();
		},10);

	},10);

});

testIfRealDocument("two-way <select> bindings update to `undefined` if options are replaced - each (#1762)", function(){
	var countries = [{code: 'MX', countryName:'MEXICO'},
		{code: 'US', countryName:'USA'}
	];

	var data = new CanMap({
		countryCode: 'US',
		countries: countries
	});

	var template = stache('<select {($value)}="countryCode">'+
		'{{#each countries}}'+
			'<option value="{{code}}">{{countryName}}</option>'+
		'{{/each}}'+
	'</select>');

	template(data);
	stop();
	setTimeout(function(){
		data.attr("countries").replace([]);


		setTimeout(function(){
			equal(data.attr("countryCode"), undefined, "countryCode set to undefined");

			start();
		},10);

	},10);

});

test('previously non-existing select value gets selected from a list when it is added (#1762)', function() {
  var template = stache('<select {($value)}="{person}">' +
      '<option></option>' +
      '{{#each people}}<option value="{{.}}">{{.}}</option>{{/each}}' +
    '</select>' +
    '<input type="text" size="5" {($value)}="person">'
  );

  var people = new CanList([
    "Alexis",
    "Mihael",
    "Curtis",
    "David"
  ]);

  var vm = new CanMap({
    person: 'Brian',
    people: people
  });

  stop();
  vm.bind('person', function(ev, newVal, oldVal) {
    ok(false, 'person attribute should not change');
  });

  var frag = template(vm);

  equal(vm.attr('person'), 'Brian', 'Person is still set');

  setTimeout(function() {
    people.push('Brian');
    setTimeout(function() {
      var select = frag.firstChild;
      ok(select.lastChild.selected, 'New child should be selected');
      start();
    }, 20);
  }, 20);
});

test("one-way <select> bindings keep value if options are replaced (#1762)", function(){
	var countries = [{code: 'MX', countryName:'MEXICO'},
		{code: 'US', countryName:'USA'}
	];

	var data = new CanMap({
		countryCode: 'US',
		countries: countries
	});

	var template = stache('<select {$value}="countryCode">'+
		'{{#countries}}'+
			'<option value="{{code}}">{{countryName}}</option>'+
		'{{/countries}}'+
	'</select>');

	var frag = template(data);
	var select = frag.firstChild;
	stop();
	setTimeout(function(){

		data.attr("countries").replace([]);

		setTimeout(function(){
			data.attr("countries").replace(countries);

			equal(data.attr("countryCode"), "US", "country kept as USA");

			setTimeout(function(){
				ok( select.getElementsByTagName("option")[1].selected, "USA still selected");
			},10);

			start();
		},10);

	},10);

});

test("one-way <select> bindings keep value if options are replaced - each (#1762)", function(){
	var countries = [{code: 'MX', countryName:'MEXICO'},
		{code: 'US', countryName:'USA'}
	];

	var data = new CanMap({
		countryCode: 'US',
		countries: countries
	});

	var template = stache('<select {$value}="countryCode">'+
		'{{#each countries}}'+
			'<option value="{{code}}">{{countryName}}</option>'+
		'{{/each}}'+
	'</select>');

	var frag = template(data);
	var select = frag.firstChild;
	stop();
	setTimeout(function(){

		data.attr("countries").replace([]);

		setTimeout(function(){
			data.attr("countries").replace(countries);

			equal(data.attr("countryCode"), "US", "country kept as USA");

			setTimeout(function(){
				ok( select.getElementsByTagName("option")[1].selected, "USA still selected");
			},10);

			start();
		},10);

	},10);

});

test("@function reference to child (#2116)", function(){
	expect(2);
	var template = stache('<foo-bar {@child}="@parent"></foo-bar>');
	MockComponent.extend({
		tag : 'foo-bar',
		viewModel : {
			method: function(){
				ok(false, "should not be called");
			}
		}
	});

	var VM = CanMap.extend({
		parent : function() {
			ok(false, "should not be called");
		}
	});

	var vm = new VM({});
	var frag = template(vm);

	equal( typeof canViewModel(frag.firstChild).attr("child"), "function", "to child binding");


	template = stache('<foo-bar {^@method}="@vmMethod"></foo-bar>');
	vm = new VM({});
	template(vm);

	ok(typeof vm.attr("vmMethod") === "function", "parent export function");
});

test("setter only gets called once (#2117)", function(){
	expect(1);
	var VM = CanMap.extend({
		_set: function(prop, val){
			if(prop === "bar") {
				equal(val, "BAR");
			}
			return CanMap.prototype._set.apply(this, arguments);
		}
	});

	MockComponent.extend({
		tag : 'foo-bar',
		viewModel : VM
	});

	var template = stache('<foo-bar {bar}="bar"/>');

	template(new CanMap({bar: "BAR"}));

});

test("function reference to child binding (#2116)", function(){
	expect(2);
	var template = stache('<foo-bar {child}="@parent"></foo-bar>');
	MockComponent.extend({
		tag : 'foo-bar',
		viewModel : {

		}
	});

	var VM = CanMap.extend({
	});

	var vm = new VM({});
	var frag = template(vm);

	vm.attr("parent", function(){ ok(false, "should not be called"); });

	equal( typeof canViewModel(frag.firstChild).attr("child"), "function", "to child binding");


	template = stache('<foo-bar {^@method}="vmMethod"></foo-bar>');
	vm = new VM({});
	frag = template(vm);

	canViewModel(frag.firstChild).attr("method",function(){
		ok(false, "method should not be called");
	});

	equal(typeof vm.attr("vmMethod"), "function", "parent export function");

});

test("backtrack path in to-parent bindings (#2132)", function(){
	MockComponent.extend({
		tag: "parent-export",
		viewModel: {
			value: "VALUE"
		}
	});

	var template = stache("{{#innerMap}}<parent-export {^value}='../parentValue'/>{{/innerMap}}");

	var data = new CanMap({
		innerMap: {}
	});

	template(data);

	equal(data.attr("parentValue"), "VALUE", "set on correct context");
	equal(data.attr("innerMap.parentValue"), undefined, "nothing on innerMap");

});

test("two-way binding with empty strings (#2147)", function(){
	var template = stache("<select {($value)}='val'>"+
		'<option value="">Loading...</option>'+
		'<option>Empty...</option>'+
		"</select>");

	var map = new CanMap({
		foo: true,
		val: ""
	});

	var frag = template(map);

	setTimeout(function(){
		equal(frag.firstChild.value, '', "is an empty string");
		if(isRealDocument()) {
			equal( frag.firstChild.selectedIndex, 0, "empty strings are bound");
		}
		start();
	},10);
	stop();
});

test("double render with batched / unbatched events (#2223)", function(){
	var template = stache("{{#page}}{{doLog}}<input {($value)}='notAHelper'/>{{/page}}");

	var appVM = new CanMap();

	var logCalls = 0;
	stache.registerHelper('doLog', function(){
		logCalls++;
	});

	template(appVM);


	canBatch.start();
	appVM.attr('page', true);
	canBatch.stop();

	// logs 'child' a 2nd time
	appVM.attr('notAHelper', 'bar');


	stop();
	setTimeout(function() {
		start();
		equal(logCalls, 1, "input rendered the right number of times");
	}, 10);
});


test("Child bindings updated before parent (#2252)", function(){
	var template = stache("{{#eq page 'view'}}<child-binder {page}='page'/>{{/eq}}");
	MockComponent.extend({
		tag: 'child-binder',
		template: stache('<span/>'),
		viewModel: {
			_set: function(prop, val){
				if(prop === "page"){
					equal(val,"view", "value should not be edit");
				}

				return CanMap.prototype._set.apply(this, arguments);
			}
		}
	});

	var vm = new CanMap({
		page : 'view'
	});
	template(vm);

	canBatch.start();
	vm.attr('page', 'edit');
	canBatch.stop();
});



test("Child bindings updated before parent (#2252)", function(){
	var template = stache("{{#eq page 'view'}}<child-binder {page}='page'/>{{/eq}}");
	MockComponent.extend({
		tag: 'child-binder',
		template: stache('<span/>'),
		viewModel: {
			_set: function(prop, val){
				if(prop === "page"){
					equal(val,"view", "value should not be edit");
				}

				return CanMap.prototype._set.apply(this, arguments);
			}
		}
	});

	var vm = new CanMap({
		page : 'view'
	});
	template(vm);

	canBatch.start();
	vm.attr('page', 'edit');
	canBatch.stop();
});

test("can-value memory leak (#2270)", function () {

	var template = stache('<div><input can-value="foo"></div>');

	var vm = new CanMap({foo: ''});

	var frag = template(vm);

	var ta = this.fixture;
	domMutate.appendChild.call(ta,frag);

	domMutate.removeChild.call(ta, ta.firstChild);
	stop();
	setTimeout(function(){
		// still 1 binding, should be 0
		equal(vm.__bindEvents._lifecycleBindings,0, "no bindings");
		start();
	}, 100);

});

test("converters work (#2299)", function(){

 	stache.registerHelper("numberToString", function(newVal, source){
 		if(newVal instanceof stacheExpression.SetIdentifier) {
 			source(newVal.value === "" ? null : +newVal.value );
 		} else {
 			source = newVal;
 			return source() + "";
 		}
 	});

 	var template = stache('<input {($value)}="numberToString(~age)">');

 	var map = new CanMap({age: 25});

 	var frag = template(map);

 	equal(frag.firstChild.value, "25");
 	equal(map.attr("age"), 25);

 	map.attr("age",33);

 	equal(frag.firstChild.value, "33");
 	equal(map.attr("age"), 33);

 	frag.firstChild.value = "1";

 	canEvent.trigger.call(frag.firstChild,"change");

	stop();
	setTimeout(function() {
		start();
		equal(frag.firstChild.value, "1");
		equal(map.attr("age"), 1);
	}, 10);

});

test("Multi-select empty string works(#1263)", function(){

    var data = {
        isMultiple: 1,
        isSelect: 1,
        name: "attribute_ 0",
        options: [
            {label: 'empty', value: ""},
            {label: 'zero', value: 0},
            {label: 'one', value: 1},
            {label: 'two', value: 2},
            {label: 'three', value: 3},
            {label: 'four', value: 4}
        ],
        value: [1]
    };

    var template = stache("<select {{#if isMultiple}}multiple{{/if}} can-value='value'> " +
        "{{#each options}} <option value='{{value}}' >{{label}}</option>{{/each}} </select>");

    var frag = template(new CanMap(data));

    equal(frag.firstChild.getElementsByTagName("option")[0].selected, false, "The first empty value is not selected");

});

test("$element is wrapped with types.wrapElement", function(){
	var $ = function(element){
		this.element = element;
	};

	var wrapElement = types.wrapElement,
		unwrapElement = types.unwrapElement;

	types.wrapElement = function(element){
		return new $(element);
	};

	types.unwrapElement = function(object){
		return object.element;
	};

	var template = stache("<button ($click)='doSomething($element)'>Clicky</button>");
	var MyMap = DefaultMap.extend({
		doSomething: function(element){
			types.wrapElement = wrapElement;
			types.unwrapElement = unwrapElement;

			ok(element instanceof $);
		}

	});
	var button = template(new MyMap()).firstChild;

	canEvent.trigger.call(button, "click");
});

if (System.env.indexOf('production') < 0) {
	test("No warn on id='{{foo}}' or class='{{bar}}' expressions", function() {
		var _warn = dev.warn;
		dev.warn = function() {
			ok(false, 'dev.warn was called incorrectly');
			_warn.apply(dev, arguments);
		};
		try {
			delete viewCallbacks._tags["special-attrs"];
			expect(2);
			MockComponent.extend({
				tag: 'special-attrs',
				viewModel: {
					foo: "skippy",
					baz: "xyzzy"
				}
			});

			stache("<special-attrs id='{{foo}}' class='{{baz}}'></div>")({foo: "bar", baz: "quux"});
			stache("<special-attrs id='foo' class='baz'></div>")({foo: "bar", baz: "quux"});

			dev.warn = function() {
				ok(true, 'dev.warn was called correctly');
				_warn.apply(dev, arguments);
			};

			stache("<special-attrs id='{foo}' class='{baz}'></div>")({foo: "bar", baz: "quux"});
		} finally {
			dev.warn = _warn;
		}
	});
}

test("one-way pass computes to components with ~", function(assert) {
	expect(7);
	MockComponent.extend({
		tag: "foo-bar"
	});

	var baseVm = new CanMap({foo : "bar"});

	this.fixture.appendChild(stache("<foo-bar {compute}=\"~foo\"></foo-bar>")(baseVm));

	var vm = canViewModel(this.fixture.firstChild);

	ok(vm.attr("compute").isComputed, "Compute returned");
	equal(vm.attr("compute")(), "bar", "Compute has correct value");

	vm.attr("compute").bind("change", function() {
		// NB: This gets called twice below, once by
		//  the parent and once directly.
		ok(true, "Change handler called");
	});

	baseVm.attr("foo", "quux");
	equal(vm.attr("compute")(), "quux", "Compute updates");

	vm.attr("compute")("xyzzy");
	equal(baseVm.attr("foo"), "quux", "Compute does not update the other direction");

	vm.attr("compute", "notACompute");
	baseVm.attr("foo", "thud");
	ok(vm.attr("compute").isComputed, "Back to being a compute");
});

test("special values get called", function(assert) {
	assert.expect(2);
	var done = assert.async(1);

	MockComponent.extend({
		tag: 'ref-syntax',
		template: stache("<input ($change)=\"%scope.attr('*foo', $element.value)\">"),
		viewModel: new CanMap({
			method: function() {
				assert.ok(true, "method called");

				done();
			}
		})
	});

	var template = stache("<ref-syntax ($inserted)=\"%viewModel.method()\"></ref-syntax>");
	var frag = template({});
	domMutate.appendChild.call(this.fixture, frag);

	var input = doc.getElementsByTagName("input")[0];
	input.value = "bar";
	canEvent.trigger.call(input, "change");

	// Read from mock component's shadow scope for refs.
	var scope = domData.get.call(this.fixture.firstChild).shadowScope;
	assert.equal(scope.get("*foo"), "bar", "Reference attribute set");
});

test("%arguments gives the event arguments", function(){
	var template = stache("<button ($click)='doSomething(%event, %arguments)'>Default Args</button>");

	var MyMap = DefaultMap.extend({
		doSomething: function(ev, args){
			equal(args[0], ev, 'default arg is ev');
		}
	});

	var frag = template(new MyMap());
	var button = frag.firstChild;

	canEvent.trigger.call(button, "click");
});

<<<<<<< HEAD
if (System.env.indexOf('production') < 0) {
	test("Warning happens when changing the map that a to-parent binding points to.", function() {
		expect(4);

		var step1 = { "baz": "quux" };
		var overwrite = { "plonk": "waldo" };
		var useCanMap = true;

		var oldlog = dev.warn,
			message = 'can-stache-bindings: Merging {(foo)} into bar because its parent is non-observable';

		dev.warn = function (text) {
			equal(text, message, 'Got expected message logged.');
		};

		delete viewCallbacks._tags["merge-warn-test"];
		MockComponent.extend({
			tag: "merge-warn-test",
			viewModel: function() {

				if(useCanMap) {
					return new CanMap({
						"foo": {}
					});
				} else {
					return new DefaultMap({
						"foo": {}
					});
				}
			}
		});

		var template = stache("<merge-warn-test {(foo)}='bar'/>");

		var viewModel = {
			bar: new DefaultMap(step1)
		};
		this.fixture.appendChild(template(viewModel));
		canViewModel(this.fixture.firstChild).attr("foo", overwrite);
		deepEqual(viewModel.bar.get(), overwrite, "sanity check: parent binding set (default map -> default map)");

		this.fixture.removeChild(this.fixture.firstChild);
		useCanMap = false;
		viewModel.bar = new CanMap(step1);
		this.fixture.appendChild(template(viewModel));
		canViewModel(this.fixture.firstChild).set("foo", overwrite);
		deepEqual(viewModel.bar.attr(), overwrite, "sanity check: parent binding set (can map -> default map)");

		dev.warn = oldlog;
	});
}

}
=======
}

test("updates happen on two-way even when one binding is satisfied", function() {
	var template = stache('<input {($value)}="firstName"/>');

	var ViewModel = DefaultMap.extend({
		set firstName(newValue) {
			if(newValue) {
				return newValue.toLowerCase();
			}
		}
	});
	var viewModel = new ViewModel({ firstName: "jeffrey" });

	var frag = template(viewModel);
	domMutate.appendChild.call(this.fixture, frag);
	equal(this.fixture.firstChild.value, "jeffrey");

	this.fixture.firstChild.value = "JEFFREY";
	canEvent.trigger.call(this.fixture.firstChild, "change");
	equal(this.fixture.firstChild.value, "jeffrey");
});

test("updates happen on changed two-way even when one binding is satisfied", function() {
	stop();
	var template = stache('<input {($value)}="{{bindValue}}"/>');

	var ViewModel = DefaultMap.extend({
		set firstName(newValue) {
			if(newValue) {
				return newValue.toLowerCase();
			}
		},
		set lastName(newValue) {
			if(newValue) {
				return newValue.toLowerCase();
			}
		},
		bindValue: "string"
	});
	var viewModel = new ViewModel({ firstName: "Jeffrey", lastName: "King", bindValue: "firstName" });

	var frag = template(viewModel);
	domMutate.appendChild.call(this.fixture, frag);
	equal(this.fixture.firstChild.value, "jeffrey");

	viewModel.bindValue = "lastName";
	setTimeout(function() {
		equal(this.fixture.firstChild.value, "king");

		this.fixture.firstChild.value = "KING";
		canEvent.trigger.call(this.fixture.firstChild, "change");
		equal(this.fixture.firstChild.value, "king");
		start();
	}.bind(this), 100);
});
>>>>>>> 0c1022ff
<|MERGE_RESOLUTION|>--- conflicted
+++ resolved
@@ -2481,7 +2481,6 @@
 	canEvent.trigger.call(button, "click");
 });
 
-<<<<<<< HEAD
 if (System.env.indexOf('production') < 0) {
 	test("Warning happens when changing the map that a to-parent binding points to.", function() {
 		expect(4);
@@ -2534,8 +2533,6 @@
 	});
 }
 
-}
-=======
 }
 
 test("updates happen on two-way even when one binding is satisfied", function() {
@@ -2591,5 +2588,4 @@
 		equal(this.fixture.firstChild.value, "king");
 		start();
 	}.bind(this), 100);
-});
->>>>>>> 0c1022ff
+});