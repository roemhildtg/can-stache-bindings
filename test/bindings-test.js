require("./bindings-define-test");

var stacheBindings = require('can-stache-bindings');

var QUnit = require('steal-qunit');
var CanList = require('can-list');
var CanMap = require("can-map");
var stache = require('can-stache');
var canEvent = require('can-event');
var canBatch = require('can-event/batch/batch');
var viewCallbacks = require('can-view-callbacks');
var canCompute = require('can-compute');
var canViewModel = require('can-view-model');

var stacheExpression = require('can-stache/src/expression');

var domData = require('can-util/dom/data/data');
var domMutate = require('can-util/dom/mutate/mutate');
var domEvents = require('can-util/dom/events/events');
require('can-util/dom/events/inserted/inserted');

var makeDocument = require('can-vdom/make-document/make-document');
var MUTATION_OBSERVER = require('can-util/dom/mutation-observer/mutation-observer');
var DOCUMENT = require("can-util/dom/document/document");


var dev = require('can-util/js/dev/dev');
var canEach = require('can-util/js/each/each');
var types = require('can-types');

var MockComponent = require("./mock-component");

var DefaultMap = types.DefaultMap;

function afterMutation(cb) {
	var doc = DOCUMENT();
	var div = doc.createElement("div");
	domEvents.addEventListener.call(div,"inserted", function(){
		setTimeout(cb,1);
		doc.body.removeChild(div);
	});
	domMutate.appendChild.call(doc.body, div);
}

var DOC = DOCUMENT();
var MUT_OBS = MUTATION_OBSERVER();
makeTest("can-stache-bindings - dom", document, MUT_OBS);
makeTest("can-stache-bindings - vdom", makeDocument(), null);

function makeTest(name, doc, mutObs){

var testIfRealDocument = function(/* args */) {
	if(doc === document) {
		test.apply(null, arguments);
	}
};

var isRealDocument = function(){
	return doc === document;
};

QUnit.module(name, {
	setup: function () {
		DOCUMENT(doc);
		MUTATION_OBSERVER(mutObs);

		types.DefaultMap = CanMap;

		if(doc === document) {
			this.fixture = document.getElementById("qunit-fixture");
		} else {
			this.fixture = doc.createElement("qunit-fixture");
			doc.body.appendChild(this.fixture);
		}
	},
	teardown: function(){
		if(doc !== document) {
			doc.body.removeChild(this.fixture);
		}

		stop();
		afterMutation(function() {
			start();
			types.DefaultMap = DefaultMap;
			DOCUMENT(DOC);
			MUTATION_OBSERVER(MUT_OBS);
		});
	}
});


test("attributeNameInfo", function(){
	// MUSTACHE BEHAVIOR
	var info = stacheBindings.getBindingInfo({name: "foo", value: "bar"},{foo: "@"},"legacy");
	deepEqual(info,{
		parent: "attribute",
		child: "viewModel",
		parentToChild: true,
		childToParent: true,
		childName: "foo",
		parentName: "foo",
		bindingAttributeName: "foo",
		syncChildWithParent: true
	}, "legacy with @");


	info = stacheBindings.getBindingInfo({name: "foo-ed", value: "bar"},{},"legacy");
	deepEqual(info, {
		parent: "scope",
		child: "viewModel",
		parentToChild: true,
		childToParent: true,
		childName: "fooEd",
		parentName: "bar",
		bindingAttributeName: "foo-ed",
		syncChildWithParent: true
	},"legacy");

	// ORIGINAL STACHE BEHAVIOR
	info = stacheBindings.getBindingInfo({name: "foo-ed", value: "bar"});
	deepEqual(info, {
		parent: "attribute",
		child: "viewModel",
		parentToChild: true,
		childToParent: true,
		childName: "fooEd",
		parentName: "foo-ed",
		bindingAttributeName: "foo-ed",
		syncChildWithParent: true
	}, "OG stache attr binding");

	info = stacheBindings.getBindingInfo({name: "foo-ed", value: "{bar}"});
	deepEqual(info, {
		parent: "scope",
		child: "viewModel",
		parentToChild: true,
		childToParent: true,
		childName: "fooEd",
		parentName: "bar",
		bindingAttributeName: "foo-ed",
		syncChildWithParent: true
	}, "OG stache vm binding");

	// NEW BINDINGS

	// element based
	info = stacheBindings.getBindingInfo({name: "{$foo-ed}", value: "bar"});
	deepEqual(info, {
		parent: "scope",
		child: "attribute",
		childToParent: false,
		parentToChild: true,
		parentName: "bar",
		childName: "foo-ed",
		bindingAttributeName: "{$foo-ed}",
		initializeValues: true,
		syncChildWithParent: false
	}, "new el binding");

	info = stacheBindings.getBindingInfo({name: "{($foo-ed)}", value: "bar"});
	deepEqual(info, {
		parent: "scope",
		child: "attribute",
		childToParent: true,
		parentToChild: true,
		parentName: "bar",
		childName: "foo-ed",
		bindingAttributeName: "{($foo-ed)}",
		initializeValues: true,
		syncChildWithParent: true
	}, "new el binding");

	info = stacheBindings.getBindingInfo({name: "{^$foo-ed}", value: "bar"});
	deepEqual(info, {
		parent: "scope",
		child: "attribute",
		childToParent: true,
		parentToChild: false,
		parentName: "bar",
		childName: "foo-ed",
		bindingAttributeName: "{^$foo-ed}",
		initializeValues: true,
		syncChildWithParent: false
	}, "new el binding");

	// vm based
	info = stacheBindings.getBindingInfo({name: "{foo-ed}", value: "bar"});
	deepEqual(info, {
		parent: "scope",
		child: "viewModel",
		parentToChild: true,
		childToParent: false,
		childName: "fooEd",
		parentName: "bar",
		bindingAttributeName: "{foo-ed}",
		initializeValues: true,
		syncChildWithParent: false
	}, "new vm binding");

	info = stacheBindings.getBindingInfo({name: "{(foo-ed)}", value: "bar"});
	deepEqual(info, {
		parent: "scope",
		child: "viewModel",
		parentToChild: true,
		childToParent: true,
		childName: "fooEd",
		parentName: "bar",
		bindingAttributeName: "{(foo-ed)}",
		initializeValues: true,
		syncChildWithParent: true
	}, "new el binding");

	info = stacheBindings.getBindingInfo({name: "{^foo-ed}", value: "bar"});
	deepEqual(info, {
		parent: "scope",
		child: "viewModel",
		parentToChild: false,
		childToParent: true,
		childName: "fooEd",
		parentName: "bar",
		bindingAttributeName: "{^foo-ed}",
		initializeValues: true,
		syncChildWithParent: false
	}, "new el binding");

});

var foodTypes = new CanList([{
	title: "Fruits",
	content: "oranges, apples"
}, {
	title: "Breads",
	content: "pasta, cereal"
}, {
	title: "Sweets",
	content: "ice cream, candy"
}]);

if(typeof doc.getElementsByClassName === 'function') {
	test("can-event handlers", function () {
		//expect(12);
		var ta = this.fixture;
		var template = stache("<div>" +
		"{{#each foodTypes}}" +
		"<p can-click='doSomething'>{{content}}</p>" +
		"{{/each}}" +
		"</div>");



		function doSomething(foodType, el, ev) {
			ok(true, "doSomething called");
			equal(el.nodeName.toLowerCase(), "p", "this is the element");
			equal(ev.type, "click", "1st argument is the event");
			equal(foodType, foodTypes[0], "2nd argument is the 1st foodType");

		}

		var frag = template({
			foodTypes: foodTypes,
			doSomething: doSomething
		});

		ta.appendChild(frag);
		var p0 = ta.getElementsByTagName("p")[0];
		canEvent.trigger.call(p0, "click");

	});

	test("can-event special keys", function(){
		var scope = new CanMap({
			test: "testval"
		});
		var ta = this.fixture;
		MockComponent.extend({
			tag: "can-event-args-tester",
			viewModel: scope
		});
		var template = stache("<div>" +
		"{{#each foodTypes}}" +
		"<can-event-args-tester class='with-args' can-click='{withArgs @event @element @viewModel @viewModel.test . title content=content}'/>" +
		"{{/each}}" +
		"</div>");

		function withArgs(ev1, el1, compScope, testVal, context, title, hash) {
			ok(true, "withArgs called");
			equal(el1.nodeName.toLowerCase(), "can-event-args-tester", "@element is the event's DOM element");
			equal(ev1.type, "click", "@event is the click event");
			equal(scope, compScope, "Component scope accessible through @viewModel");
			equal(testVal, scope.attr("test"), "Attributes accessible");
			equal(context.title, foodTypes[0].title, "Context passed in");
			equal(title, foodTypes[0].title, "Title passed in");
			equal(hash.content, foodTypes[0].content, "Args with = passed in as a hash");
		}

		var frag = template({
			foodTypes: foodTypes,
			withArgs: withArgs
		});
		ta.innerHTML = "";
		ta.appendChild(frag);
		var p0 = ta.getElementsByClassName("with-args")[0];
		canEvent.trigger.call(p0, "click");
	});

	test("(event) handlers", 12, function () {
		//expect(12);
		var ta = this.fixture;
		var template = stache("<div>" +
		"{{#each foodTypes}}" +
		"<p ($click)='doSomething'>{{content}}</p>" +
		"{{/each}}" +
		"</div>");

		var foodTypes = new CanList([{
			title: "Fruits",
			content: "oranges, apples"
		}, {
			title: "Breads",
			content: "pasta, cereal"
		}, {
			title: "Sweets",
			content: "ice cream, candy"
		}]);

		function doSomething(foodType, el, ev) {
			ok(true, "doSomething called");
			equal(el.nodeName.toLowerCase(), "p", "this is the element");
			equal(ev.type, "click", "1st argument is the event");
			equal(foodType, foodTypes[0], "2nd argument is the 1st foodType");

		}

		var frag = template({
			foodTypes: foodTypes,
			doSomething: doSomething
		});

		ta.appendChild(frag);
		var p0 = ta.getElementsByTagName("p")[0];
		canEvent.trigger.call(p0, "click");


		var scope = new CanMap({
			test: "testval"
		});
		MockComponent.extend({
			tag: "fancy-event-args-tester",
			viewModel: scope
		});

		template = stache("<div>" +
		"{{#each foodTypes}}" +
		"<fancy-event-args-tester class='with-args' ($click)='withArgs @event @element @viewModel @viewModel.test . title content=content'/>" +
		"{{/each}}" +
		"</div>");
		function withArgs(ev1, el1, compScope, testVal, context, title, hash) {
			ok(true, "withArgs called");
			equal(el1.nodeName.toLowerCase(), "fancy-event-args-tester", "@element is the event's DOM element");
			equal(ev1.type, "click", "@event is the click event");
			equal(scope, compScope, "Component scope accessible through @viewModel");
			equal(testVal, scope.attr("test"), "Attributes accessible");
			equal(context.title, foodTypes[0].title, "Context passed in");
			equal(title, foodTypes[0].title, "Title passed in");
			equal(hash.content, foodTypes[0].content, "Args with = passed in as a hash");
		}

		frag = template({
			foodTypes: foodTypes,
			withArgs: withArgs
		});
		ta.innerHTML = "";
		ta.appendChild(frag);
		p0 = ta.getElementsByClassName("with-args")[0];
		canEvent.trigger.call(p0, "click");
	});
}

test("can-value input text", function () {

	var template = stache("<input can-value='age'/>");

	var map = new CanMap();

	var frag = template(map);

	var ta = this.fixture;
	ta.appendChild(frag);

	var input = ta.getElementsByTagName("input")[0];
	equal(input.value, "", "input value set correctly if key does not exist in map");

	map.attr("age", "30");

	equal(input.value, "30", "input value set correctly");

	map.attr("age", "31");

	equal(input.value, "31", "input value update correctly");

	input.value = "32";

	canEvent.trigger.call(input, "change");

	equal(map.attr("age"), "32", "updated from input");

});

test("can-value with spaces (#1477)", function () {

	var template = stache("<input can-value='{ age }'/>");

	var map = new CanMap();

	var frag = template(map);

	var ta = this.fixture;
	ta.appendChild(frag);

	var input = ta.getElementsByTagName("input")[0];
	equal(input.value, "", "input value set correctly if key does not exist in map");

	map.attr("age", "30");

	equal(input.value, "30", "input value set correctly");

	map.attr("age", "31");

	equal(input.value, "31", "input value update correctly");

	input.value = "32";

	canEvent.trigger.call(input, "change");

	equal(map.attr("age"), "32", "updated from input");

});

test("can-value input radio", function () {
	var template = stache(
		"<input type='radio' can-value='color' value='red'/> Red<br/>" +
		"<input type='radio' can-value='color' value='green'/> Green<br/>");

	var map = new CanMap({
		color: "red"
	});

	var frag = template(map);

	var ta = this.fixture;
	ta.appendChild(frag);

	var inputs = ta.getElementsByTagName("input");

	ok(inputs[0].checked, "first input checked");
	ok(!inputs[1].checked, "second input not checked");

	map.attr("color", "green");

	ok(!inputs[0].checked, "first notinput checked");
	ok(inputs[1].checked, "second input checked");

	inputs[0].checked = true;
	inputs[1].checked = false;

	canEvent.trigger.call(inputs[0], "change");

	equal(map.attr("color"), "red", "updated from input");

});

test("can-enter", function () {
	var template = stache("<input can-enter='update'/>");

	var called = 0;

	var frag = template({
		update: function () {
			called++;
			ok(called, 1, "update called once");
		}
	});

	var input = frag.childNodes.item(0);

	canEvent.trigger.call(input, {
		type: "keyup",
		keyCode: 38
	});

	canEvent.trigger.call(input, {
		type: "keyup",
		keyCode: 13
	});

});

testIfRealDocument("{($checked)} should trigger a radiochange event for radio buttons", function () {
	// NOTE: `testIfRealDocument` is used because the vdom does not simulate document event dispatch
	var template = stache([
		'<input type="radio" name="baz" {($checked)}="foo"/><span>{{foo}}</span>',
		'<input type="radio" name="baz" {($checked)}="bar"/><span>{{bar}}</span>'
	].join(''));
	var data = new CanMap({
		foo: false,
		bar: false
	});
	var fragment = template(data);
	domMutate.appendChild.call(this.fixture, fragment);

	var self = this;
	function child (index) {
		return self.fixture.childNodes.item(index);
	}

	var fooRadio = child(0);
	var fooText = child(1);
	var barRadio = child(2);
	var barText = child(3);

	function text (node) {
		while (node && node.nodeType !== 3) {
			node = node.firstChild;
		}
		return node && node.nodeValue;
	}

	fooRadio.checked = true;
	canEvent.trigger.call(fooRadio, 'change');

	barRadio.checked = true;
	canEvent.trigger.call(barRadio, 'change');

	equal(text(fooText), 'false');
	equal(text(barText), 'true');

	equal(data.foo, false);
	equal(data.bar, true);
});

testIfRealDocument('{($checked)} radio elements should update via the radiochange event', function () {
	// NOTE: `testIfRealDocument` is used because the vdom does not simulate document event dispatch
	var template = stache([
		'<input type="radio" name="baz" {($checked)}="foo"/><span>{{foo}}</span>',
		'<input type="radio" name="baz"/>' // untracked but matching
	].join(''));
	var data = new CanMap({foo: false});
	var fragment = template(data);
	domMutate.appendChild.call(this.fixture, fragment);

	var self = this;
	function child (index) {
		return self.fixture.childNodes.item(index);
	}

	var fooRadio = child(0);
	var fooText = child(1);
	var barRadio = child(2);

	function text (node) {
		while (node && node.nodeType !== 3) {
			node = node.firstChild;
		}
		return node && node.nodeValue;
	}

	fooRadio.checked = true;
	canEvent.trigger.call(fooRadio, 'change');

	equal(text(fooText), 'true');
	equal(data.foo, true);

	barRadio.checked = true;
	canEvent.trigger.call(barRadio, 'change');

	equal(text(fooText), 'false');
	equal(data.foo, false);
});

test("two bindings on one element call back the correct method", function () {
	expect(2);
	var template = stache("<input can-mousemove='first' can-click='second'/>");

	var callingFirst = false,
		callingSecond = false;

	var frag = template({
		first: function () {
			ok(callingFirst, "called first");
		},
		second: function () {
			ok(callingSecond, "called second");
		}
	});
	var input = frag.childNodes.item(0);

	callingFirst = true;

	canEvent.trigger.call(input, {
		type: "mousemove"
	});

	callingFirst = false;
	callingSecond = true;
	canEvent.trigger.call(input, {
		type: "click"
	});
});

test("can-value select remove from DOM", function () {
	stop();
	expect(1);

	var template = stache(
		"<select can-value='color'>" +
		"<option value='red'>Red</option>" +
		"<option value='green'>Green</option>" +
		"</select>"),
		frag = template(),
		ta = this.fixture;

	domMutate.appendChild.call(ta,frag);
	domMutate.removeChild.call(ta, ta.firstChild);

	afterMutation(function () {
		start();
		ok(true, 'Nothing should break if we just add and then remove the select');
	});
});

test("checkboxes with can-value bind properly (#628)", function () {
	var data = new CanMap({
		completed: true
	}),
		frag = stache('<input type="checkbox" can-value="completed"/>')(data);
	domMutate.appendChild.call(this.fixture, frag);

	var input = this.fixture.getElementsByTagName('input')[0];
	equal(input.checked, data.attr('completed'), 'checkbox value bound (via attr check)');
	data.attr('completed', false);
	equal(input.checked, data.attr('completed'), 'checkbox value bound (via attr uncheck)');
	input.checked = true;
	canEvent.trigger.call(input, 'change');
	equal(input.checked, true, 'checkbox value bound (via check)');
	equal(data.attr('completed'), true, 'checkbox value bound (via check)');
	input.checked = false;
	canEvent.trigger.call(input, 'change');
	equal(input.checked, false, 'checkbox value bound (via uncheck)');
	equal(data.attr('completed'), false, 'checkbox value bound (via uncheck)');
});

// TODO: next
test("checkboxes with can-true-value bind properly", function () {
	var data = new CanMap({
		sex: "male"
	}),
		frag = stache('<input type="checkbox" can-value="sex" can-true-value="male" can-false-value="female"/>')(data);

	domMutate.appendChild.call(this.fixture, frag);
	var input = this.fixture.getElementsByTagName('input')[0];

	stop();
	afterMutation(function() {
		start();
		equal(input.checked, true, 'checkbox value bound (via attr check)');

		data.attr('sex', 'female');
		equal(input.checked, false, 'checkbox value unbound (via attr uncheck)');
		input.checked = true;
		canEvent.trigger.call(input, 'change');
		equal(input.checked, true, 'checkbox value bound (via check)');
		equal(data.attr('sex'), 'male', 'checkbox value bound (via check)');
		input.checked = false;
		canEvent.trigger.call(input, 'change');
		equal(input.checked, false, 'checkbox value bound (via uncheck)');
		equal(data.attr('sex'), 'female', 'checkbox value bound (via uncheck)');
	});
});

testIfRealDocument("can-value select single", function () {

	var template = stache(
		"<select can-value='color'>" +
		"<option value='red'>Red</option>" +
		"<option value='green'>Green</option>" +
		"</select>");

	var map = new CanMap({
		color: "red"
	});

	var frag = template(map);

	var ta = this.fixture;
	ta.appendChild(frag);

	var inputs = ta.getElementsByTagName("select");

	equal(inputs[0].value, 'red', "default value set");

	map.attr("color", "green");
	equal(inputs[0].value, 'green', "alternate value set");


	canEach(ta.getElementsByTagName('option'), function (opt) {
		if (opt.value === 'red') {
			opt.selected = 'selected';
		}
	});

	equal(map.attr("color"), "green", "not yet updated from input");
	canEvent.trigger.call(inputs[0], "change");
	equal(map.attr("color"), "red", "updated from input");

	canEach(ta.getElementsByTagName('option'), function (opt) {
		if (opt.value === 'green') {
			opt.selected = 'selected';
		}
	});
	equal(map.attr("color"), "red", "not yet updated from input");
	canEvent.trigger.call(inputs[0], "change");
	equal(map.attr("color"), "green", "updated from input");
});

testIfRealDocument("can-value select multiple with values cross bound to an array", function () {
	var template = stache(
		"<select can-value='colors' multiple>" +
		"<option value='red'>Red</option>" +
		"<option value='green'>Green</option>" +
		"<option value='ultraviolet'>Ultraviolet</option>" +
		"</select>");

	var map = new CanMap({});

	stop();
	var frag = template(map);

	var ta = this.fixture;
	ta.appendChild(frag);

	var select = ta.getElementsByTagName("select")[0],
		options = select.getElementsByTagName('option');

	// Wait for Multiselect.set() to be called.
	setTimeout(function(){
		// Test updating the DOM changes observable values
		options[0].selected = true;
		canEvent.trigger.call(select, "change");

		deepEqual(map.attr("colors")
			.attr(), ["red"], "A CanList property is set even if none existed");

		options[1].selected = true;
		canEvent.trigger.call(select, "change");

		deepEqual(map.attr("colors")
			.attr(), ["red", "green"], "Adds items to the list");

		options[0].selected = false;
		canEvent.trigger.call(select, "change");

		deepEqual(map.attr("colors")
			.attr(), ["green"], "Removes items from the list");

		// Test changing observable values changes the DOM

		map.attr("colors")
			.push("ultraviolet");
		options[0].selected = false;
		options[1].selected = true;
		options[2].selected = true;

		ta.removeChild(select);

		start();
	}, 1);
});

testIfRealDocument("can-value multiple select with a CanList", function () {

	var template = stache(
		"<select can-value='colors' multiple>" +
		"<option value='red'>Red</option>" +
		"<option value='green'>Green</option>" +
		"<option value='ultraviolet'>Ultraviolet</option>" +
		"</select>");

	var list = new CanList();

	stop();
	var frag = template({
		colors: list
	});

	var ta = this.fixture;
	ta.appendChild(frag);

	var select = ta.getElementsByTagName("select")[0],
		options = select.getElementsByTagName('option');

	// Wait for Multiselect.set() to be called.
	setTimeout(function(){
		// Test updating the DOM changes observable values
		options[0].selected = true;
		canEvent.trigger.call(select, "change");

		deepEqual(list.attr(), ["red"], "A CanList property is set even if none existed");

		options[1].selected = true;
		canEvent.trigger.call(select, "change");

		deepEqual(list.attr(), ["red", "green"], "Adds items to the list");

		options[0].selected = false;
		canEvent.trigger.call(select, "change");

		deepEqual(list.attr(), ["green"], "Removes items from the list");

		// Test changing observable values changes the DOM

		list.push("ultraviolet");
		options[0].selected = false;
		options[1].selected = true;
		options[2].selected = true;

		ta.removeChild(select);
		start();
	}, 1);
});

test("can-value contenteditable", function () {
	var template = stache("<div id='cdiv' contenteditable can-value='age'></div>");
	var map = new CanMap();

	var frag = template(map);

	var ta = this.fixture;
	ta.appendChild(frag);

	var div = doc.getElementById("cdiv");
	equal(div.innerHTML, "", "contenteditable set correctly if key does not exist in map");

	map.attr("age", "30");

	equal(div.innerHTML, "30", "contenteditable set correctly");

	map.attr("age", "31");

	equal(div.innerHTML, "31", "contenteditable update correctly");

	div.innerHTML = "32";

	canEvent.trigger.call(div, "blur");

	equal(map.attr("age"), "32", "updated from contenteditable");
});

test("can-event handlers work with {} (#905)", function () {
	expect(4);
	var template = stache("<div>" +
		"{{#each foodTypes}}" +
		"<p can-click='{doSomething}'>{{content}}</p>" +
		"{{/each}}" +
		"</div>");

	var foodTypes = new CanList([{
		title: "Fruits",
		content: "oranges, apples"
	}, {
		title: "Breads",
		content: "pasta, cereal"
	}, {
		title: "Sweets",
		content: "ice cream, candy"
	}]);

	var doSomething = function (foodType, el, ev) {
		ok(true, "doSomething called");
		equal(el.nodeName.toLowerCase(), "p", "this is the element");
		equal(ev.type, "click", "1st argument is the event");
		equal(foodType, foodTypes[0], "2nd argument is the 1st foodType");

	};

	var frag = template({
		foodTypes: foodTypes,
		doSomething: doSomething
	});

	var ta = this.fixture;
	ta.appendChild(frag);
	var p0 = ta.getElementsByTagName("p")[0];
	canEvent.trigger.call(p0, "click");

});

test("can-value works with {} (#905)", function () {

	var template = stache("<input can-value='{age}'/>");

	var map = new CanMap();

	var frag = template(map);

	var ta = this.fixture;
	ta.appendChild(frag);

	var input = ta.getElementsByTagName("input")[0];
	equal(input.value, "", "input value set correctly if key does not exist in map");

	map.attr("age", "30");

	equal(input.value, "30", "input value set correctly");

	map.attr("age", "31");

	equal(input.value, "31", "input value update correctly");

	input.value = "32";

	canEvent.trigger.call(input, "change");

	equal(map.attr("age"), "32", "updated from input");

});

test("can-value select with null or undefined value (#813)", function () {

	var template = stache(
		"<select id='null-select' can-value='color-1'>" +
			"<option value=''>Choose</option>" +
			"<option value='red'>Red</option>" +
			"<option value='green'>Green</option>" +
		"</select>" +
		"<select id='undefined-select' can-value='color-2'>" +
			"<option value=''>Choose</option>" +
			"<option value='red'>Red</option>" +
			"<option value='green'>Green</option>" +
		"</select>");

	var map = new CanMap({
		'color-1': null,
		'color-2': undefined
	});
	stop();
	var frag = template(map);

	var ta = this.fixture;
	ta.appendChild(frag);

	var nullInput = doc.getElementById("null-select");
	var nullInputOptions = nullInput.getElementsByTagName('option');
	var undefinedInput = doc.getElementById("undefined-select");
	var undefinedInputOptions = undefinedInput.getElementsByTagName('option');

	// wait for set to be called which will change the selects
	afterMutation(function(){
		ok(nullInputOptions[0].selected, "default (null) value set");
		ok(undefinedInputOptions[0].selected, "default (undefined) value set");
		start();
	});
});

test('radio type conversion (#811)', function(){
	var data = new CanMap({
		id: 1
	}),
		frag = stache('<input type="radio" can-value="id" value="1"/>')(data);

	domMutate.appendChild.call(this.fixture, frag);
	var input = this.fixture.getElementsByTagName('input')[0];
	ok(input.checked, 'checkbox value bound');
});


test("template with view binding breaks in stache, not in mustache (#966)", function(){
	var templateString = '<a href="javascript://" can-click="select">'+
							'{{#if thing}}\n<div />{{/if}}'+
							'<span>{{name}}</span>'+
						 '</a>';

	var stacheRenderer = stache(templateString);

	var obj = new CanMap({thing: 'stuff'});


	stacheRenderer(obj);
	ok(true, 'stache worked without errors');

});

test("can-event throws an error when inside #if block (#1182)", function(assert){
	var done = assert.async();
	var flag = canCompute(false),
		clickHandlerCount = 0;
	var frag = stache("<div {{#if flag}}can-click='foo'{{/if}}>Click</div>")({
		flag: flag,
		foo: function () {
			clickHandlerCount++;
		}
	});
	var fixture = this.fixture;
	var trig = function(){
		var div = fixture.getElementsByTagName('div')[0];
		canEvent.trigger.call(div, {
			type: "click"
		});
	};
	domMutate.appendChild.call(this.fixture, frag);
	trig();
	afterMutation(function() {
		equal(clickHandlerCount, 0, "click handler not called");
		done();
	});
});

// Temporarily skipped until issue #2292 get's resolved
testIfRealDocument("can-EVENT removed in live bindings doesn't unbind (#1112)", function(){
	var flag = canCompute(true),
		clickHandlerCount = 0;
	var frag = stache("<div {{#if flag}}can-click='foo'{{/if}}>Click</div>")({
		flag: flag,
		foo: function () {
			clickHandlerCount++;
		}
	});
	var testEnv = this;
	var trig = function () {
		var div = testEnv.fixture.getElementsByTagName('div')[0];
		canEvent.trigger.call(div, {
			type: "click"
		});
	};
	domMutate.appendChild.call(this.fixture, frag);

	// Attribute mutation observers are called asyncronously,
	// so give some time for the mutation handlers.
	stop();
	var numTrigs = 3;
	var testTimer = setInterval(function () {
		if (numTrigs--) {
			trig();
			flag( !flag() );
		} else {
			clearTimeout(testTimer);
			equal(clickHandlerCount, 2, "click handler called twice");
			start();
		}
	}, 100);
});

test("can-value compute rejects new value (#887)", function() {
	var template = stache("<input can-value='age'/>");

	// Compute only accepts numbers
	var compute = canCompute(30, function(newVal, oldVal) {
		if(isNaN(+newVal)) {
			return oldVal;
		} else {
			return +newVal;
		}
	});

	var frag = template({
		age: compute
	});

	var ta = this.fixture;
	ta.appendChild(frag);

	var input = ta.getElementsByTagName("input")[0];

	// Set to non-number
	input.value = "30f";
	canEvent.trigger.call(input, "change");

	equal(compute(), 30, "Still the old value");
	equal(input.value, "30", "Text input has also not changed");
});

testIfRealDocument("can-value select multiple applies initial value, when options rendered from array (#1414)", function () {
	var template = stache(
		"<select can-value='colors' multiple>" +
		"{{#each allColors}}<option value='{{value}}'>{{label}}</option>{{/each}}" +
		"</select>");

	var map = new CanMap({
		colors: ["red", "green"],
		allColors: [
			{ value: "red", label: "Red"},
			{ value: "green", label: "Green"},
			{ value: "blue", label: "Blue"}
		]
	});

	stop();
	var frag = template(map);

	var ta = this.fixture;
	ta.appendChild(frag);

	var select = ta.getElementsByTagName("select")[0],
		options = select.getElementsByTagName("option");

	// Wait for Multiselect.set() to be called.
	afterMutation(function(){
		ok(options[0].selected, "red should be set initially");
		ok(options[1].selected, "green should be set initially");
		ok(!options[2].selected, "blue should not be set initially");
		start();
	});

});

test('can-value with truthy and falsy values binds to checkbox (#1478)', function() {
	var data = new CanMap({
			completed: 1
		}),
		frag = stache('<input type="checkbox" can-value="completed"/>')(data);
	stop();
	domMutate.appendChild.call(this.fixture, frag);

	var input = this.fixture.getElementsByTagName('input')[0];
	equal(input.checked, true, 'checkbox value bound (via attr check)');
	data.attr('completed', 0);
	equal(input.checked, false, 'checkbox value bound (via attr check)');
	afterMutation(start);
});

test("can-EVENT can call intermediate functions before calling the final function (#1474)", function () {
	var ta = this.fixture;
	var template = stache("<div id='click-me' can-click='{does.some.thing}'></div>");
	var frag = template({
		does: function(){
			return {
				some: function(){
					return {
						thing: function(context) {
							ok(typeof context.does === "function");
							start();
						}
					};
				}
			};
		}
	});

	stop();
	ta.appendChild(frag);
	canEvent.trigger.call(doc.getElementById("click-me"), "click");
});

test("by default can-EVENT calls with values, not computes", function(){
	stop();
	var ta = this.fixture;
	var template = stache("<div id='click-me' can-click='{map.method one map.two map.three}'></div>");

	var one = canCompute(1);
	var three = canCompute(3);
	var MyMap = CanMap.extend({
		method: function(ONE, two, three){
			equal(ONE, 1);
			equal(two, 2);
			equal(three, 3);
			equal(this, map, "this set right");
			start();
		}
	});

	var map = new MyMap({"two": 2, "three": three});

	var frag = template({one: one, map: map});
	ta.appendChild(frag);
	canEvent.trigger.call(doc.getElementById("click-me"), "click");

});

test('Conditional can-EVENT bindings are bound/unbound', 2, function () {
	var state = new CanMap({
		enableClick: true,
		clickHandler: function () {
			ok(true, '"click" was handled');
		}
	});

	var template = stache('<button id="find-me" {{#if enableClick}}can-click="{clickHandler}"{{/if}}></button>');
	var frag = template(state);

	var sandbox = this.fixture;
	sandbox.appendChild(frag);

	var btn = doc.getElementById('find-me');

	canEvent.trigger.call(btn, 'click');
	state.attr('enableClick', false);

	stop();
	afterMutation(function() {
		canEvent.trigger.call(btn, 'click');
		state.attr('enableClick', true);

		afterMutation(function() {
			canEvent.trigger.call(btn, 'click');
			start();
		});
	});
});

testIfRealDocument("<select can-value={value}> with undefined value selects option without value", function () {

	var template = stache("<select can-value='opt'><option>Loading...</option></select>");

	var map = new CanMap();

	var frag = template(map);

	var ta = this.fixture;
	ta.appendChild(frag);

	var select = ta.childNodes.item(0);
	QUnit.equal(select.selectedIndex, 0, 'Got selected index');
});

testIfRealDocument("<select can-value> keeps its value as <option>s change with {{#list}} (#1762)", function(){

	var template = stache("<select can-value='{id}'>{{#values}}<option value='{{.}}'>{{.}}</option>{{/values}}</select>");
	var values = canCompute( ["1","2","3","4"]);
	var id = canCompute("2");
	var frag = template({
		values: values,
		id: id
	});
	stop();
	var select = frag.firstChild;
	// the value is set asynchronously
	afterMutation(function(){
		ok(select.childNodes.item(1).selected, "value is initially selected");

		values(["7","2","5","4"]);

		ok(select.childNodes.item(1).selected, "after changing options, value should still be selected");


		start();
	});

});

testIfRealDocument("<select can-value> keeps its value as <option>s change with {{#each}} (#1762)", function(){
	var template = stache("<select can-value='{id}'>{{#each values}}<option value='{{.}}'>{{.}}</option>{{/values}}</select>");
	var values = canCompute( ["1","2","3","4"]);
	var id = canCompute("2");
	var frag = template({
		values: values,
		id: id
	});
	stop();
	var select = frag.firstChild;


	// the value is set asynchronously
	afterMutation(function(){
		ok(select.childNodes.item(1).selected, "value is initially selected");

		values(["7","2","5","4"]);

		ok(select.childNodes.item(1).selected, "after changing options, value should still be selected");


		start();
	});

});

test("(event) methods on objects are called (#1839)", function(){
	var template = stache("<div ($click)='setSomething person.message'/>");
	var data = {
		setSomething: function(message){
			equal(message, "Matthew P finds good bugs");
			equal(this, data, "setSomething called with correct scope");
		},
		person: {
			name: "Matthew P",
			message: function(){
				return this.name + " finds good bugs";
			}
		}
	};
	var frag = template(data);
	canEvent.trigger.call( frag.firstChild, "click" );
});

test("(event) methods on objects are called with call expressions (#1839)", function(){
	var template = stache("<div ($click)='setSomething(person.message)'/>");
	var data = {
		setSomething: function(message){
			equal(message, "Matthew P finds good bugs");
			equal(this, data, "setSomething called with correct scope");
		},
		person: {
			name: "Matthew P",
			message: function(){
				return this.name + " finds good bugs";
			}
		}
	};
	var frag = template(data);
	canEvent.trigger.call( frag.firstChild, "click" );
});

test("two way - viewModel (#1700)", function(){

	MockComponent.extend({
		tag: "view-model-able"
	});

	var template = stache("<div {(view-model-prop)}='scopeProp'/>");

	var attrSetCalled = 0;

	var map = new CanMap({scopeProp: "Hello"});
	var oldAttr = map.attr;
	map.attr = function(attrName, value){
		if(typeof attrName === "string" && arguments.length > 1) {
			attrSetCalled++;
		}

		return oldAttr.apply(this, arguments);
	};


	var frag = template(map);
	var viewModel = canViewModel(frag.firstChild);

	equal(attrSetCalled, 0, "set is not called on scope map");
	equal( viewModel.attr("viewModelProp"), "Hello", "initial value set" );

	viewModel = canViewModel(frag.firstChild);

	var viewModelAttrSetCalled = 1;
	viewModel.attr = function(attrName){
		if(typeof attrName === "string" && arguments.length > 1) {
			viewModelAttrSetCalled++;
		}

		return oldAttr.apply(this, arguments);
	};

	viewModel.attr("viewModelProp","HELLO");
	equal(map.attr("scopeProp"), "HELLO", "binding from child to parent");

	equal(attrSetCalled, 1, "set is called once on scope map");

	equal(viewModelAttrSetCalled, 3, "set is called once viewModel");


	map.attr("scopeProp","WORLD");
	equal( viewModel.attr("viewModelProp"), "WORLD", "binding from parent to child" );
	equal(attrSetCalled, 2, "set is called once on scope map");
	equal(viewModelAttrSetCalled, 4, "set is called once on viewModel");

});

// new two-way binding

test("two-way - DOM - input text (#1700)", function () {

	var template = stache("<input {($value)}='age'/>");

	var map = new CanMap();

	var frag = template(map);

	var ta = this.fixture;
	ta.appendChild(frag);

	var input = ta.getElementsByTagName("input")[0];
	equal(input.value, "", "input value set correctly if key does not exist in map");

	map.attr("age", "30");

	stop();
	afterMutation(function() {
		start();
		equal(input.value, "30", "input value set correctly");

		map.attr("age", "31");

		stop();
		afterMutation(function() {
			start();
			equal(input.value, "31", "input value update correctly");

			input.value = "32";

			canEvent.trigger.call(input, "change");

			stop();
			afterMutation(function() {
				start();
				equal(map.attr("age"), "32", "updated from input");
			});
		});
	});
});

test('two-way - DOM - {($checked)} with truthy and falsy values binds to checkbox (#1700)', function() {
	var data = new CanMap({
			completed: 1
		}),
		frag = stache('<input type="checkbox" {($checked)}="completed"/>')(data);

	domMutate.appendChild.call(this.fixture, frag);

	var input = this.fixture.getElementsByTagName('input')[0];
	equal(input.checked, true, 'checkbox value bound (via attr check)');
	data.attr('completed', 0);
	stop();

	afterMutation(function() {
		start();
		equal(input.checked, false, 'checkbox value bound (via attr check)');
	});
});

test('one-way - DOM - {$checked} with undefined (#135)', function() {
	var data = new CanMap({
			completed: undefined
		}),
		frag = stache('<input type="checkbox" {$checked}="completed"/>')(data);

	domMutate.appendChild.call(this.fixture, frag);

	var input = this.fixture.getElementsByTagName('input')[0];
	equal(input.checked, false, 'checkbox value should be false for undefined');
});

test('one-way - DOM - parent value undefined (#189)', function () {
	/* WHAT: We are testing whether, given the parent's passed property is
	         undefined, the child template's value is always set to undefined
	         or if the child template is free to update its value.
	         **The child should be free to update its value.**
	*/
	/* HOW: We test a <toggle-button>, in this case the parent prop is undefined
	        so we should be able to toggle true/false on each click.
	*/

	MockComponent.extend({
		tag: 'toggle-button',
		viewModel: {
			value: false,
			toggle: function () {
				this.attr( "value", !this.attr( "value" ));
			}
		},
		template: stache('<button type="button" ($click)="toggle()">{{value}}</button>')
	});
	var template = stache('<toggle-button {(value)}="./does-not-exist" />');
	var fragment = template({});

	domMutate.appendChild.call(this.fixture, fragment);
	var button = this.fixture.getElementsByTagName('button')[0];

	// Get first text for DOM and VDOM
	function text (node) {
		while (node && node.nodeType !== 3) {
			node = node.firstChild;
		}
		return node && node.nodeValue;
	}

	equal(text(button), 'false', 'Initial value is "false"');
	canEvent.trigger.call(button, 'click');
	equal(text(button), 'true', 'Value is "true" after first click');
	canEvent.trigger.call(button, 'click');
	equal(text(button), 'false', 'Value is "false" after second click');
});

test('two-way - reference - {(child)}="*ref" (#1700)', function(){
	var data = new CanMap({person: {name: {}}});
	MockComponent.extend({
		tag: 'reference-export',
		viewModel: {tag: 'reference-export'}
	});
	MockComponent.extend({
		tag: 'ref-import',
		viewModel: {tag: 'ref-import'}
	});

	var template = stache("<reference-export {(name)}='*refName'/>"+
		"<ref-import {(name)}='*refName'/> {{helperToGetScope}}");

	var scope;
	var frag = template(data,{
		helperToGetScope: function(options){
			scope = options.scope;
		}
	});

	var refExport = canViewModel(frag.firstChild);
	var refImport = canViewModel(frag.firstChild.nextSibling);

	refExport.attr("name","v1");

	equal( scope.getRefs()._context.attr("*refName"), "v1", "reference scope updated");

	equal(refImport.attr("name"),"v1", "updated ref-import");

	refImport.attr("name","v2");

	equal(refExport.attr("name"),"v2", "updated ref-export");

	equal( scope.getRefs()._context.attr("*refName"), "v2", "actually put in refs scope");

});



test('two-way - reference shorthand (#1700)', function(){
	var data = new CanMap({person: {name: {}}});
	MockComponent.extend({
		tag: 'reference-export',
		template: stache('<span>{{*referenceExport.name}}</span>'),
		viewModel: {}
	});

	var template = stache('{{#person}}{{#name}}'+
		"<reference-export *reference-export/>"+
		"{{/name}}{{/person}}<span>{{*referenceExport.name}}</span>");
	var frag = template(data);

	var refExport = canViewModel(frag.firstChild);
	refExport.attr("name","done");

	equal( frag.lastChild.firstChild.nodeValue, "done");
	equal( frag.firstChild.firstChild.firstChild.nodeValue, "", "not done");
});

test('one-way - parent to child - viewModel', function(){


	var template = stache("<div {view-model-prop}='scopeProp'/>");


	var map = new CanMap({scopeProp: "Venus"});

	var frag = template(map);
	var viewModel = canViewModel(frag.firstChild);

	equal( viewModel.attr("viewModelProp"), "Venus", "initial value set" );

	viewModel.attr("viewModelProp","Earth");
	equal(map.attr("scopeProp"), "Venus", "no binding from child to parent");

	map.attr("scopeProp","Mars");
	equal( viewModel.attr("viewModelProp"), "Mars", "binding from parent to child" );
});

test('one-way - child to parent - viewModel', function(){

	MockComponent.extend({
		tag: "view-model-able",
		viewModel: {
			viewModelProp: "Mercury"
		}
	});

	var template = stache("<view-model-able {^view-model-prop}='scopeProp'/>");

	var map = new CanMap({scopeProp: "Venus"});

	var frag = template(map);
	var viewModel = canViewModel(frag.firstChild);

	equal( viewModel.attr("viewModelProp"), "Mercury", "initial value kept" );
	equal( map.attr("scopeProp"), "Mercury", "initial value set on parent" );

	viewModel.attr("viewModelProp","Earth");
	equal(map.attr("scopeProp"), "Earth", "binding from child to parent");

	map.attr("scopeProp","Mars");
	equal( viewModel.attr("viewModelProp"), "Earth", "no binding from parent to child" );
});

test('one way - child to parent - importing viewModel {^.}="test"', function() {
	MockComponent.extend({
		tag: 'import-scope',
		template: stache('Hello {{name}}'),
		viewModel: {
			name: 'David',
			age: 7
		}
	});

	MockComponent.extend({
		tag: 'import-parent',
		template: stache('<import-scope {^.}="test"></import-scope>' +
			'<div>Imported: {{test.name}} {{test.age}}</div>')
	});

	var template = stache('<import-parent></import-parent>');
	var frag = template({});

	equal(frag.childNodes.item(0).childNodes.item(1).innerHTML,
		'Imported: David 7',
		'{.} component scope imported into variable');
});


test('one way - child to parent - importing viewModel {^prop}="test"', function() {
	MockComponent.extend({
		tag: 'import-prop-scope',
		template: stache('Hello {{name}}'),
		viewModel: {
			name: 'David',
			age: 7
		}
	});

	MockComponent.extend({
		tag: 'import-prop-parent',
		template: stache('<import-prop-scope {^name}="test"></import-prop-scope>' +
			'<div>Imported: {{test}}</div>')
	});

	var template = stache('<import-prop-parent></import-prop-parent>');
	var frag = template({});

	equal(frag.childNodes.item(0).childNodes.item(1).innerHTML,
		'Imported: David',  '{name} component scope imported into variable');
});

test('one way - child to parent - importing viewModel {^hypenated-prop}="test"', function(){
	MockComponent.extend({
		tag: 'import-prop-scope',
		template: stache('Hello {{userName}}'),
		viewModel: {
			userName: 'David',
			age: 7,
			updateName: function(){
				this.attr('userName', 'Justin');
			}
		}
	});

	MockComponent.extend({
		tag: 'import-prop-parent',
		template: stache('<import-prop-scope {^user-name}="test" {^.}="childComponent"></import-prop-scope>' +
			'<div>Imported: {{test}}</div>')
	});

	var template = stache('<import-prop-parent></import-prop-parent>');
	var frag = template({});
	var importPropParent = frag.firstChild;
	var importPropScope = importPropParent.getElementsByTagName("import-prop-scope")[0];

	canViewModel(importPropScope).updateName();

	var importPropParentViewModel = canViewModel(importPropParent);

	equal(importPropParentViewModel.attr("test"), "Justin", "got hypenated prop");

	equal(importPropParentViewModel.attr("childComponent"), canViewModel(importPropScope), "got view model");

});




test("viewModel binding (event)", function(){

	MockComponent.extend({
		tag: "viewmodel-binding",
		viewModel: {
			makeMyEvent: function(){
				this.dispatch("myevent");
			}
		}
	});
	var frag = stache("<viewmodel-binding (myevent)='doSomething()'/>")({
		doSomething: function(){
			ok(true, "called!");
		}
	});
	canViewModel(frag.firstChild).makeMyEvent();
});

test("checkboxes with {($checked)} bind properly", function () {
	var data = new CanMap({
		completed: true
	}),
		frag = stache('<input type="checkbox" {($checked)}="completed"/>')(data);
	domMutate.appendChild.call(this.fixture, frag);

	var input = this.fixture.getElementsByTagName('input')[0];
	equal(input.checked, data.attr('completed'), 'checkbox value bound (via attr check)');
	data.attr('completed', false);
	equal(input.checked, data.attr('completed'), 'checkbox value bound (via attr uncheck)');
	input.checked = true;
	canEvent.trigger.call(input, 'change');

	stop();
	afterMutation(function() {
		start();

		equal(input.checked, true, 'checkbox value bound (via check)');
		equal(data.attr('completed'), true, 'checkbox value bound (via check)');
		input.checked = false;
		canEvent.trigger.call(input, 'change');

		stop();
		afterMutation(function() {
			start();

			equal(input.checked, false, 'checkbox value bound (via uncheck)');
			equal(data.attr('completed'), false, 'checkbox value bound (via uncheck)');
		});
	});
});

test("two-way element empty value (1996)", function(){
	var template = stache("<input can-value='age'/>");

	var map = new CanMap();

	var frag = template(map);

	var ta = this.fixture;
	ta.appendChild(frag);

	var input = ta.getElementsByTagName("input")[0];
	equal(input.value, "", "input value set correctly if key does not exist in map");

	map.attr("age", "30");

	equal(input.value, "30", "input value set correctly");

	map.attr("age", "31");

	equal(input.value, "31", "input value update correctly");

	input.value = "";

	canEvent.trigger.call(input, "change");

	equal(map.attr("age"), "", "updated from input");

});

test("exporting methods (#2051)", function(){
	expect(2);


	MockComponent.extend({
		tag : 'foo-bar',
		viewModel : {
			method : function() {
				ok(true, "foo called");
				return 5;
			}
		}
	});

	var template = stache("<foo-bar {^@method}='@*refKey'></foo-bar>{{*refKey()}}");

	var frag = template({});
	equal( frag.lastChild.nodeValue, "5");

});


test("renders dynamic custom attributes (#1800)", function () {

	var template = stache("<ul>{{#actions}}<li can-click='{{.}}'>{{.}}</li>{{/actions}}</ul>");

	var map = new CanMap({
		actions: ["action1", "action2"],
		action1: function(){
			equal(calling, 0,"action1");
		},
		action2: function(){
			equal(calling, 1,"action2");
		}
	});

	var frag = template(map),
		lis = frag.firstChild.getElementsByTagName("li");

	var calling = 0;
	canEvent.trigger.call(lis[0], "click");
	calling  = 1;
	canEvent.trigger.call(lis[1], "click");
});

if (System.env.indexOf('production') < 0) {
	test("warning on a mismatched quote (#1995)", function () {
		expect(4);
		var oldlog = dev.warn,
			message = 'can-stache-bindings: mismatched binding syntax - (foo}';

		dev.warn = function (text) {
			equal(text, message, 'Got expected message logged.');
		};

		stache("<div (foo}='bar'/>")();

		message = 'can-stache-bindings: mismatched binding syntax - {foo)';
		stache("<div {foo)='bar'/>")();

		message = 'can-stache-bindings: mismatched binding syntax - {(foo})';
		stache("<div {(foo})='bar'/>")();

		message = 'can-stache-bindings: mismatched binding syntax - ({foo})';
		stache("<div ({foo})='bar'/>")();


		dev.warn = oldlog;
	});
}

testIfRealDocument("One way binding from a select's value to a parent compute updates the parent with the select's initial value (#2027)", function(){
	var template = stache("<select {^$value}='value'><option value='One'>One</option></select>");
	var map = new CanMap();

	var frag = template(map);
	var select = frag.childNodes.item(0);

	afterMutation(function(){
		equal(select.selectedIndex, 0, "selectedIndex is 0 because no value exists on the map");
		equal(map.attr("value"), "One", "The map's value property is set to the select's value");
		start();
	});

	stop();

});

testIfRealDocument("two way binding from a select's value to null has no selection (#2027)", function(){
	var template = stache("<select {($value)}='key'><option value='One'>One</option></select>");
	var map = new CanMap({key: null});

	var frag = template(map);
	var select = frag.childNodes.item(0);

	afterMutation(function(){
		equal(select.selectedIndex, -1, "selectedIndex is 0 because no value exists on the map");
		equal(map.attr("key"), null, "The map's value property is set to the select's value");
		start();
	});

	stop();

});

testIfRealDocument('two-way bound values that do not match a select option set selectedIndex to -1 (#2027)', function() {
	var renderer = stache('<select {($value)}="key"><option value="foo">foo</option><option value="bar">bar</option></select>');
	var map = new CanMap({ });
	var frag = renderer(map);

	equal(frag.firstChild.selectedIndex, 0, 'undefined <- {($first value)}: selectedIndex = 0');

	map.attr('key', 'notfoo');
	stop();

	afterMutation(function() {
		start();
		equal(frag.firstChild.selectedIndex, -1, 'notfoo: selectedIndex = -1');

		map.attr('key', 'foo');
		strictEqual(frag.firstChild.selectedIndex, 0, 'foo: selectedIndex = 0');

		map.attr('key', 'notbar');
		stop();

		afterMutation(function() {
			start();
			equal(frag.firstChild.selectedIndex, -1, 'notbar: selectedIndex = -1');

			map.attr('key', 'bar');
			strictEqual(frag.firstChild.selectedIndex, 1, 'bar: selectedIndex = 1');

			map.attr('key', 'bar');
			strictEqual(frag.firstChild.selectedIndex, 1, 'bar (no change): selectedIndex = 1');
		});
	});
});

testIfRealDocument("two way bound select empty string null or undefined value (#2027)", function () {

	var template = stache(
		"<select id='null-select' {($value)}='color-1'>" +
			"<option value=''>Choose</option>" +
			"<option value='red'>Red</option>" +
			"<option value='green'>Green</option>" +
		"</select>" +
		"<select id='undefined-select' {($value)}='color-2'>" +
			"<option value=''>Choose</option>" +
			"<option value='red'>Red</option>" +
			"<option value='green'>Green</option>" +
		"</select>"+
		"<select id='string-select' {($value)}='color-3'>" +
			"<option value=''>Choose</option>" +
			"<option value='red'>Red</option>" +
			"<option value='green'>Green</option>" +
		"</select>");

	var map = new CanMap({
		'color-1': null,
		'color-2': undefined,
		'color-3': ""
	});
	stop();
	var frag = template(map);
	domMutate.appendChild.call(this.fixture, frag);

	var nullInput = doc.getElementById("null-select");
	var nullInputOptions = nullInput.getElementsByTagName('option');
	var undefinedInput = doc.getElementById("undefined-select");
	var undefinedInputOptions = undefinedInput.getElementsByTagName('option');
	var stringInput = doc.getElementById("string-select");
	var stringInputOptions = stringInput.getElementsByTagName('option');

	// wait for set to be called which will change the selects
	afterMutation(function(){
		ok(!nullInputOptions[0].selected, "default (null) value set");
		// the first item is selected because "" is the value.
		ok(undefinedInputOptions[0].selected, "default (undefined) value set");
		ok(stringInputOptions[0].selected, "default ('') value set");
		start();
	});
});

if (System.env !== 'canjs-test') {
	test("dynamic attribute bindings (#2016)", function(assert){
		var done = assert.async();
		var template = stache("<input {($value)}='{{propName}}'/>");

		var map = new CanMap({propName: 'first', first: "Justin", last: "Meyer"});

		var frag = template(map);

		var ta = this.fixture;
		ta.appendChild(frag);

		var input = ta.getElementsByTagName("input")[0];
		afterMutation(function () {
			equal(input.value, "Justin", "input value set correctly if key does not exist in map");
			map.attr('propName','last');
			afterMutation(function(){
				equal(input.value, "Meyer", "input value set correctly if key does not exist in map");

				input.value = "Lueke";
				canEvent.trigger.call(input, "change");

				afterMutation(function() {
					equal(map.attr("last"), "Lueke", "updated from input");
					done();
				});
			});
		});
	});
}

test("select bindings respond to changes immediately or during insert (#2134)", function(){
	var countries = [{code: 'MX', countryName:'MEXICO'},
		{code: 'US', countryName:'USA'},
		{code: 'IND', countryName:'INDIA'},
		{code: 'RUS', countryName:'RUSSIA'}
	];

	var template = stache('<select {($value)}="countryCode">'+
		'{{#each countries}}'+
			'<option value="{{code}}">{{countryName}}</option>'+
		'{{/each}}'+
	'</select>');

	var data = new CanMap({
		countryCode: 'US',
		countries: countries
	});

	var frag = template(data);
	data.attr('countryCode', 'IND');

	stop();
	afterMutation(function(){
		start();
		equal(frag.firstChild.value, "IND", "got last updated value");
	});

});

test("select bindings respond to changes immediately or during insert using can-value (#2134)", function(){
	var countries = [{code: 'MX', countryName:'MEXICO'},
		{code: 'US', countryName:'USA'},
		{code: 'IND', countryName:'INDIA'},
		{code: 'RUS', countryName:'RUSSIA'}
	];

	var template = stache('<select can-value="{countryCode}">'+
		'{{#each countries}}'+
			'<option value="{{code}}">{{countryName}}</option>'+
		'{{/each}}'+
	'</select>');

	var data = new CanMap({
		countryCode: 'US',
		countries: countries
	});

	var frag = template(data);
	data.attr('countryCode', 'IND');

	stop();
	afterMutation(function(){
		start();
		equal(frag.firstChild.value, "IND", "got last updated value");
	});

});

testIfRealDocument("two-way <select> bindings update to `undefined` if options are replaced (#1762)", function(){
	var countries = [{code: 'MX', countryName:'MEXICO'},
		{code: 'US', countryName:'USA'}
	];

	var data = new CanMap({
		countryCode: 'US',
		countries: countries
	});

	var template = stache('<select {($value)}="countryCode">'+
		'{{#countries}}'+
			'<option value="{{code}}">{{countryName}}</option>'+
		'{{/countries}}'+
	'</select>');

	template(data);

	stop();
	afterMutation(function(){
		data.attr("countries").replace([]);


		afterMutation(function(){
			equal(data.attr("countryCode"), undefined, "countryCode set to undefined");

			start();
		});

	});

});

testIfRealDocument("two-way <select> bindings update to `undefined` if options are replaced - each (#1762)", function(){
	var countries = [{code: 'MX', countryName:'MEXICO'},
		{code: 'US', countryName:'USA'}
	];

	var data = new CanMap({
		countryCode: 'US',
		countries: countries
	});

	var template = stache('<select {($value)}="countryCode">'+
		'{{#each countries}}'+
			'<option value="{{code}}">{{countryName}}</option>'+
		'{{/each}}'+
	'</select>');

	template(data);
	stop();
	afterMutation(function(){
		data.attr("countries").replace([]);


		afterMutation(function(){
			equal(data.attr("countryCode"), undefined, "countryCode set to undefined");

			start();
		});

	});

});

test('previously non-existing select value gets selected from a list when it is added (#1762)', function() {
	var template = stache('<select {($value)}="{person}">' +
			'<option></option>' +
			'{{#each people}}<option value="{{.}}">{{.}}</option>{{/each}}' +
		'</select>' +
		'<input type="text" size="5" {($value)}="person">'
	);

	var people = new CanList([
		"Alexis",
		"Mihael",
		"Curtis",
		"David"
	]);

	var vm = new CanMap({
		person: 'Brian',
		people: people
	});

	stop();
	vm.bind('person', function(ev, newVal, oldVal) {
		ok(false, 'person attribute should not change');
	});

	var frag = template(vm);

	equal(vm.attr('person'), 'Brian', 'Person is still set');

	afterMutation(function() {
		people.push('Brian');
		afterMutation(function() {
			var select = frag.firstChild;
			ok(select.lastChild.selected, 'New child should be selected');
			start();
		});
	});
});

test("one-way <select> bindings keep value if options are replaced (#1762)", function(){
	var countries = [{code: 'MX', countryName:'MEXICO'},
		{code: 'US', countryName:'USA'}
	];

	var data = new CanMap({
		countryCode: 'US',
		countries: countries
	});

	var template = stache('<select {$value}="countryCode">'+
		'{{#countries}}'+
			'<option value="{{code}}">{{countryName}}</option>'+
		'{{/countries}}'+
	'</select>');

	var frag = template(data);
	var select = frag.firstChild;
	stop();
	afterMutation(function(){

		data.attr("countries").replace([]);

		afterMutation(function(){
			data.attr("countries").replace(countries);

			equal(data.attr("countryCode"), "US", "country kept as USA");

			afterMutation(function(){
				ok( select.getElementsByTagName("option")[1].selected, "USA still selected");
			});

			start();
		});

	});

});

test("one-way <select> bindings keep value if options are replaced - each (#1762)", function(){
	var countries = [{code: 'MX', countryName:'MEXICO'},
		{code: 'US', countryName:'USA'}
	];

	var data = new CanMap({
		countryCode: 'US',
		countries: countries
	});

	var template = stache('<select {$value}="countryCode">'+
		'{{#each countries}}'+
			'<option value="{{code}}">{{countryName}}</option>'+
		'{{/each}}'+
	'</select>');

	var frag = template(data);
	var select = frag.firstChild;
	stop();
	afterMutation(function(){

		data.attr("countries").replace([]);

		afterMutation(function(){
			data.attr("countries").replace(countries);

			equal(data.attr("countryCode"), "US", "country kept as USA");

			afterMutation(function(){
				ok( select.getElementsByTagName("option")[1].selected, "USA still selected");
			});

			start();
		});

	});

});

test("@function reference to child (#2116)", function(){
	expect(2);
	var template = stache('<foo-bar {@child}="@parent"></foo-bar>');
	MockComponent.extend({
		tag : 'foo-bar',
		viewModel : {
			method: function(){
				ok(false, "should not be called");
			}
		}
	});

	var VM = CanMap.extend({
		parent : function() {
			ok(false, "should not be called");
		}
	});

	var vm = new VM({});
	var frag = template(vm);

	equal( typeof canViewModel(frag.firstChild).attr("child"), "function", "to child binding");


	template = stache('<foo-bar {^@method}="@vmMethod"></foo-bar>');
	vm = new VM({});
	template(vm);

	ok(typeof vm.attr("vmMethod") === "function", "parent export function");
});

test("setter only gets called once (#2117)", function(){
	expect(1);
	var VM = CanMap.extend({
		_set: function(prop, val){
			if(prop === "bar") {
				equal(val, "BAR");
			}
			return CanMap.prototype._set.apply(this, arguments);
		}
	});

	MockComponent.extend({
		tag : 'foo-bar',
		viewModel : VM
	});

	var template = stache('<foo-bar {bar}="bar"/>');

	template(new CanMap({bar: "BAR"}));

});

test("function reference to child binding (#2116)", function(){
	expect(2);
	var template = stache('<foo-bar {child}="@parent"></foo-bar>');
	MockComponent.extend({
		tag : 'foo-bar',
		viewModel : {

		}
	});

	var VM = CanMap.extend({
	});

	var vm = new VM({});
	var frag = template(vm);

	vm.attr("parent", function(){ ok(false, "should not be called"); });

	equal( typeof canViewModel(frag.firstChild).attr("child"), "function", "to child binding");


	template = stache('<foo-bar {^@method}="vmMethod"></foo-bar>');
	vm = new VM({});
	frag = template(vm);

	canViewModel(frag.firstChild).attr("method",function(){
		ok(false, "method should not be called");
	});

	equal(typeof vm.attr("vmMethod"), "function", "parent export function");

});

test("backtrack path in to-parent bindings (#2132)", function(){
	MockComponent.extend({
		tag: "parent-export",
		viewModel: {
			value: "VALUE"
		}
	});

	var template = stache("{{#innerMap}}<parent-export {^value}='../parentValue'/>{{/innerMap}}");

	var data = new CanMap({
		innerMap: {}
	});

	template(data);

	equal(data.attr("parentValue"), "VALUE", "set on correct context");
	equal(data.attr("innerMap.parentValue"), undefined, "nothing on innerMap");

});

test("two-way binding with empty strings (#2147)", function(){
	var template = stache("<select {($value)}='val'>"+
		'<option value="">Loading...</option>'+
		'<option>Empty...</option>'+
		"</select>");

	var map = new CanMap({
		foo: true,
		val: ""
	});

	var frag = template(map);

	afterMutation(function(){
		equal(frag.firstChild.value, '', "is an empty string");
		if(isRealDocument()) {
			equal( frag.firstChild.selectedIndex, 0, "empty strings are bound");
		}
		start();
	});
	stop();
});

test("double render with batched / unbatched events (#2223)", function(){
	var template = stache("{{#page}}{{doLog}}<input {($value)}='notAHelper'/>{{/page}}");

	var appVM = new CanMap();

	var logCalls = 0;
	stache.registerHelper('doLog', function(){
		logCalls++;
	});

	template(appVM);


	canBatch.start();
	appVM.attr('page', true);
	canBatch.stop();

	// logs 'child' a 2nd time
	appVM.attr('notAHelper', 'bar');


	stop();
	afterMutation(function() {
		start();
		equal(logCalls, 1, "input rendered the right number of times");
	});
});


test("Child bindings updated before parent (#2252)", function(){
	var template = stache("{{#eq page 'view'}}<child-binder {page}='page'/>{{/eq}}");
	MockComponent.extend({
		tag: 'child-binder',
		template: stache('<span/>'),
		viewModel: {
			_set: function(prop, val){
				if(prop === "page"){
					equal(val,"view", "value should not be edit");
				}

				return CanMap.prototype._set.apply(this, arguments);
			}
		}
	});

	var vm = new CanMap({
		page : 'view'
	});
	template(vm);

	canBatch.start();
	vm.attr('page', 'edit');
	canBatch.stop();
});



test("Child bindings updated before parent (#2252)", function(){
	var template = stache("{{#eq page 'view'}}<child-binder {page}='page'/>{{/eq}}");
	MockComponent.extend({
		tag: 'child-binder',
		template: stache('<span/>'),
		viewModel: {
			_set: function(prop, val){
				if(prop === "page"){
					equal(val,"view", "value should not be edit");
				}

				return CanMap.prototype._set.apply(this, arguments);
			}
		}
	});

	var vm = new CanMap({
		page : 'view'
	});
	template(vm);

	canBatch.start();
	vm.attr('page', 'edit');
	canBatch.stop();
});

test("can-value memory leak (#2270)", function () {

	var template = stache('<div><input can-value="foo"></div>');

	var vm = new CanMap({foo: ''});

	var frag = template(vm);

	var ta = this.fixture;
	domMutate.appendChild.call(ta,frag);

	stop();
	afterMutation(function(){
		domMutate.removeChild.call(ta, ta.firstChild);
		// still 1 binding, should be 0
		afterMutation(function(){
			equal(vm.__bindEvents._lifecycleBindings,0, "no bindings");
			start();
		});
	});

});

test("converters work (#2299)", function(){

	stache.registerHelper("numberToString", function(newVal, source){
		if(newVal instanceof stacheExpression.SetIdentifier) {
			source(newVal.value === "" ? null : +newVal.value );
		} else {
			source = newVal;
			return source() + "";
		}
	});

	var template = stache('<input {($value)}="numberToString(~age)">');

	var map = new CanMap({age: 25});

	var frag = template(map);

	equal(frag.firstChild.value, "25");
	equal(map.attr("age"), 25);

	map.attr("age",33);

	equal(frag.firstChild.value, "33");
	equal(map.attr("age"), 33);

	frag.firstChild.value = "1";

	canEvent.trigger.call(frag.firstChild,"change");

	stop();
	afterMutation(function() {
		start();
		equal(frag.firstChild.value, "1");
		equal(map.attr("age"), 1);
	});

});

test("Multi-select empty string works(#1263)", function(){

		var data = {
				isMultiple: 1,
				isSelect: 1,
				name: "attribute_ 0",
				options: [
						{label: 'empty', value: ""},
						{label: 'zero', value: 0},
						{label: 'one', value: 1},
						{label: 'two', value: 2},
						{label: 'three', value: 3},
						{label: 'four', value: 4}
				],
				value: [1]
		};

		var template = stache("<select {{#if isMultiple}}multiple{{/if}} can-value='value'> " +
				"{{#each options}} <option value='{{value}}' >{{label}}</option>{{/each}} </select>");

		var frag = template(new CanMap(data));

		equal(frag.firstChild.getElementsByTagName("option")[0].selected, false, "The first empty value is not selected");

});

test("$element is wrapped with types.wrapElement", function(){
	var $ = function(element){
		this.element = element;
	};

	var wrapElement = types.wrapElement,
		unwrapElement = types.unwrapElement;

	types.wrapElement = function(element){
		return new $(element);
	};

	types.unwrapElement = function(object){
		return object.element;
	};

	var template = stache("<button ($click)='doSomething($element)'>Clicky</button>");
	var MyMap = DefaultMap.extend({
		doSomething: function(element){
			types.wrapElement = wrapElement;
			types.unwrapElement = unwrapElement;

			ok(element instanceof $);
		}

	});
	var button = template(new MyMap()).firstChild;

	canEvent.trigger.call(button, "click");
});

if (System.env.indexOf('production') < 0) {
	test("No warn on id='{{foo}}' or class='{{bar}}' expressions", function() {
		var _warn = dev.warn;
		dev.warn = function() {
			ok(false, 'dev.warn was called incorrectly');
			_warn.apply(dev, arguments);
		};
		try {
			delete viewCallbacks._tags["special-attrs"];
			expect(2);
			MockComponent.extend({
				tag: 'special-attrs',
				viewModel: {
					foo: "skippy",
					baz: "xyzzy"
				}
			});

			stache("<special-attrs id='{{foo}}' class='{{baz}}'></special-attrs>")({foo: "bar", baz: "quux"});
			stache("<special-attrs id='foo' class='baz'></special-attrs>")({foo: "bar", baz: "quux"});

			dev.warn = function() {
				ok(true, 'dev.warn was called correctly');
				_warn.apply(dev, arguments);
			};

			stache("<special-attrs id='{foo}' class='{baz}'></special-attrs>")({foo: "bar", baz: "quux"});
		} finally {
			dev.warn = _warn;
		}
	});
}

test("one-way pass computes to components with ~", function(assert) {
	expect(7);
	MockComponent.extend({
		tag: "foo-bar"
	});

	var baseVm = new CanMap({foo : "bar"});

	this.fixture.appendChild(stache("<foo-bar {compute}=\"~foo\"></foo-bar>")(baseVm));

	var vm = canViewModel(this.fixture.firstChild);

	ok(vm.attr("compute").isComputed, "Compute returned");
	equal(vm.attr("compute")(), "bar", "Compute has correct value");

	vm.attr("compute").bind("change", function() {
		// NB: This gets called twice below, once by
		//  the parent and once directly.
		ok(true, "Change handler called");
	});

	baseVm.attr("foo", "quux");
	equal(vm.attr("compute")(), "quux", "Compute updates");

	vm.attr("compute")("xyzzy");
	equal(baseVm.attr("foo"), "quux", "Compute does not update the other direction");

	vm.attr("compute", "notACompute");
	baseVm.attr("foo", "thud");
	ok(vm.attr("compute").isComputed, "Back to being a compute");
});

test("special values get called", function(assert) {
	assert.expect(2);
	var done = assert.async(1);

	MockComponent.extend({
		tag: 'ref-syntax',
		template: stache("<input ($change)=\"%scope.attr('*foo', $element.value)\">"),
		viewModel: new CanMap({
			method: function() {
				assert.ok(true, "method called");

				done();
			}
		})
	});

	var template = stache("<ref-syntax ($inserted)=\"%viewModel.method()\"></ref-syntax>");
	var frag = template({});
	domMutate.appendChild.call(this.fixture, frag);
	stop();
	afterMutation(function() {
		var input = doc.getElementsByTagName("input")[0];
		input.value = "bar";
		canEvent.trigger.call(input, "change");

		// Read from mock component's shadow scope for refs.
		var scope = domData.get.call(this.fixture.firstChild).shadowScope;
		assert.equal(scope.get("*foo"), "bar", "Reference attribute set");
		start();
	}.bind(this));
});

test("%arguments gives the event arguments", function(){
	var template = stache("<button ($click)='doSomething(%event, %arguments)'>Default Args</button>");

	var MyMap = DefaultMap.extend({
		doSomething: function(ev, args){
			equal(args[0], ev, 'default arg is ev');
		}
	});

	var frag = template(new MyMap());
	var button = frag.firstChild;

	canEvent.trigger.call(button, "click");
});

if (System.env.indexOf('production') < 0) {
	test("Warning happens when changing the map that a to-parent binding points to.", function() {
		expect(4);

		var step1 = { "baz": "quux" };
		var overwrite = { "plonk": "waldo" };
		var useCanMap = true;

		var oldlog = dev.warn,
			message = 'can-stache-bindings: Merging {(foo)} into bar because its parent is non-observable';

		dev.warn = function (text) {
			equal(text, message, 'Got expected message logged.');
		};

		delete viewCallbacks._tags["merge-warn-test"];
		MockComponent.extend({
			tag: "merge-warn-test",
			viewModel: function() {

				if(useCanMap) {
					return new CanMap({
						"foo": {}
					});
				} else {
					return new DefaultMap({
						"foo": {}
					});
				}
			}
		});

		var template = stache("<merge-warn-test {(foo)}='bar'/>");

		var viewModel = {
			bar: new DefaultMap(step1)
		};
		this.fixture.appendChild(template(viewModel));
		canViewModel(this.fixture.firstChild).attr("foo", overwrite);
		deepEqual(viewModel.bar.get(), overwrite, "sanity check: parent binding set (default map -> default map)");

		this.fixture.removeChild(this.fixture.firstChild);
		useCanMap = false;
		viewModel.bar = new CanMap(step1);
		this.fixture.appendChild(template(viewModel));
		canViewModel(this.fixture.firstChild).set("foo", overwrite);
		deepEqual(viewModel.bar.attr(), overwrite, "sanity check: parent binding set (can map -> default map)");

		dev.warn = oldlog;
	});
}

test("updates happen on two-way even when one binding is satisfied", function() {
	var template = stache('<input {($value)}="firstName"/>');

	var ViewModel = DefaultMap.extend({
		firstName: {
			set: function(newValue) {
				if(newValue) {
					return newValue.toLowerCase();
				}
			}
		}
	});
	var viewModel = new ViewModel({ firstName: "jeffrey" });
	stop(); // Stop here just to ensure the attributes event generated here is handled before the next test.
	var frag = template(viewModel);
	domMutate.appendChild.call(this.fixture, frag);
	equal(this.fixture.firstChild.value, "jeffrey");

	this.fixture.firstChild.value = "JEFFREY";
	canEvent.trigger.call(this.fixture.firstChild, "change");
	equal(this.fixture.firstChild.value, "jeffrey");
	afterMutation(start);
});

test("updates happen on changed two-way even when one binding is satisfied", function() {
	stop();
	var template = stache('<input {($value)}="{{bindValue}}"/>');

	var ViewModel = DefaultMap.extend({
		firstName: {
			set: function(newValue) {
				if(newValue) {
					return newValue.toLowerCase();
				}
			}
		},
		lastName: {
			set: function(newValue) {
				if(newValue) {
					return newValue.toLowerCase();
				}
			}
		},
		bindValue: "string"
	});
	var viewModel = new ViewModel({ firstName: "Jeffrey", lastName: "King", bindValue: "firstName" });

	var frag = template(viewModel);
	domMutate.appendChild.call(this.fixture, frag);
	afterMutation(function() {
		equal(this.fixture.firstChild.value, "jeffrey");

		viewModel.bindValue = "lastName";
		afterMutation(function() {
			equal(this.fixture.firstChild.value, "king");

			this.fixture.firstChild.value = "KING";
			canEvent.trigger.call(this.fixture.firstChild, "change");
			equal(this.fixture.firstChild.value, "king");
			start();
		}.bind(this));
	}.bind(this));
});

test('plain data objects should work for checkboxes [can-value] (#161)', function () {
	var template = stache([
		'<input type="checkbox" name="status1" value="yes" can-value="status" can-true-value="yes"/>',
		'<input type="checkbox" name="status2" value="no" can-value="status" can-true-value="no"/>'
	].join(''));
	var object = {status: 'yes'};

	var fragment = template(object);
	domMutate.appendChild.call(this.fixture, fragment);
	var yesInput = this.fixture.firstChild;
	var noInput = this.fixture.firstChild.nextSibling;

	equal(yesInput.checked, true, 'yes-checkbox is initially checked');
	equal(noInput.checked, false, 'no-checkbox is initially not checked');
});

test('plain data objects should work for radio buttons [can-value] (#161)', function () {
	var template = stache([
		'<input type="radio" name="status" value="no" can-value="status"/>',
		'<input type="radio" name="status" value="yes" can-value="status"/>'
	].join(''));
	var object = {status: 'no'};

	var fragment = template(object);
	domMutate.appendChild.call(this.fixture, fragment);
	var noInput = this.fixture.firstChild;
	var yesInput = this.fixture.firstChild.nextSibling;

	equal(noInput.checked, true, 'no-radio is initially checked');
	equal(yesInput.checked, false, 'yes-radio is initially not checked');
});

<<<<<<< HEAD
test("can bind to multiple functions (#115)", function() {
	var template = stache("<div ($click)='do1(1); do2(2);' />");
	var data = {
		do1: function(arg) {
			equal(arg, 1, "do1 called");
		},
		do2: function(arg) {
			equal(arg, 2, "do2 called");
		}
	};

	expect(2);
	var frag = template(data);
	canEvent.trigger.call(frag.firstChild, "click");
});

=======
test("changing a scope property calls registered stache helper", function(){
	expect(1);
	stop();
	var scope = new CanMap({
		test: "testval"
	});
	MockComponent.extend({
		tag: "test-component",
		viewModel: scope,
		template: stache('<span>Hello world</span>')

	});

	stache.registerHelper("propChangeEventStacheHelper", function(){
		start();
		ok(true, "helper called");
	});

	var template = stache('<test-component (test)="propChangeEventStacheHelper" />');

	template(new CanMap({}));

	scope.attr('test', 'changed');

});

test("changing a scope property calls registered stache helper's returned function", function(){
	expect(1);
	stop();
	var scope = new CanMap({
		test: "testval"
	});
	MockComponent.extend({
		tag: "test-component",
		viewModel: scope,
		template: stache('<span>Hello world</span>')

	});

	stache.registerHelper("propChangeEventStacheHelper", function(){
		return function(){
			start();
			ok(true, "helper's returned function called");
		};
	});

	var template = stache('<test-component (test)="propChangeEventStacheHelper" />');

	template(new CanMap({}));

	scope.attr('test', 'changed');

});

test('scope method called when scope property changes (#197)', function(){
	stop();
	expect(1);

	MockComponent.extend({
		tag: "view-model-able"
	});

	var template = stache("<view-model-able (. prop)='someMethod'/>");

	var map = new CanMap({
		prop: "Mercury",
		someMethod: function(scope, el, ev, newVal){
			start();
			ok(true, "method called");
		}
	});

	template(map);
	map.attr("prop", "Venus");

});

test('change event handler set up when binding on radiochange (#206)', function() {
	stop();
	var template = stache('<input type="radio" {($checked)}="attending" />');

	var map = new CanMap({
		attending: function() {
			start();
			ok(true, "method called");
		}
	});

	var frag = template(map);
	var input = frag.firstChild;

	input.checked = true;
	canEvent.trigger.call(input, "change");

	QUnit.equal(map.attr('attending'), true, "now it is true");
});


test("call expressions work (#208)", function(){
	expect(2);

	stache.registerHelper("addTwo", function(arg){
		return arg+2;
	});

	stache.registerHelper("helperWithArgs", function(arg){
		QUnit.equal(arg, 3, "got the helper");
		ok(true, "helper called");
	});

	var template = stache("<p ($click)='helperWithArgs(addTwo(arg))'></p>");
	var frag = template({arg: 1});


	this.fixture.appendChild(frag);
	var p0 = this.fixture.getElementsByTagName("p")[0];
	canEvent.trigger.call(p0, "click");

});

// Add new tests above this line

>>>>>>> 9e302a05
}<|MERGE_RESOLUTION|>--- conflicted
+++ resolved
@@ -2792,7 +2792,6 @@
 	equal(yesInput.checked, false, 'yes-radio is initially not checked');
 });
 
-<<<<<<< HEAD
 test("can bind to multiple functions (#115)", function() {
 	var template = stache("<div ($click)='do1(1); do2(2);' />");
 	var data = {
@@ -2809,7 +2808,6 @@
 	canEvent.trigger.call(frag.firstChild, "click");
 });
 
-=======
 test("changing a scope property calls registered stache helper", function(){
 	expect(1);
 	stop();
@@ -2932,5 +2930,4 @@
 
 // Add new tests above this line
 
->>>>>>> 9e302a05
 }