--- conflicted
+++ resolved
@@ -2792,11 +2792,6 @@
 	equal(yesInput.checked, false, 'yes-radio is initially not checked');
 });
 
-<<<<<<< HEAD
-// Add new tests above this line
-
-}
-=======
 test("changing a scope property calls registered stache helper", function(){
 	expect(1);
 	stop();
@@ -2916,4 +2911,7 @@
 	canEvent.trigger.call(p0, "click");
 
 });
->>>>>>> a4e95fe0
+
+// Add new tests above this line
+
+}