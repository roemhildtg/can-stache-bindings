--- conflicted
+++ resolved
@@ -2714,16 +2714,10 @@
 		var oldlog = dev.warn,
 			message = 'can-view-scope: Merging data into "bar" because its parent is non-observable';
 
-<<<<<<< HEAD
-		dev.warn = function (text) {
-			if (text === message) {
-				ok(true, 'Got expected message logged.');
-=======
 		var thisTest = QUnit.config.current;
 		dev.warn = function(text) {
 			if(QUnit.config.current === thisTest) {
 				equal(text, message, 'Got expected message logged.');
->>>>>>> 4de07a0d
 			}
 		};
 
